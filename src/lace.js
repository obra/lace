// ABOUTME: Core Lace class that orchestrates the agentic coding environment
// ABOUTME: Manages agents, tools, memory, and user interaction

import { ConversationDB } from './database/conversation-db.js';
import { ToolRegistry } from './tools/tool-registry.js';
import { Agent } from './agents/agent.js';
import { Console } from './interface/console.js';
import { WebServer } from './interface/web-server.js';
import { ModelProvider } from './models/model-provider.js';
import { ToolApprovalManager } from './safety/tool-approval.js';
import { ActivityLogger } from './logging/activity-logger.js';
import { ProgressTracker } from './tools/progress-tracker.js';

export class Lace {
  constructor(options = {}) {
    this.options = options;
    this.verbose = options.verbose || false;
    this.memoryPath = options.memoryPath || './lace-memory.db';
    
    // Initialize activity logger first so it can be passed to other components
    this.activityLogger = new ActivityLogger();
    
    // Initialize progress tracker for agent coordination
    this.progressTracker = new ProgressTracker();
    
    this.db = new ConversationDB(this.memoryPath);
    this.tools = new ToolRegistry({ 
      activityLogger: this.activityLogger,
      progressTracker: this.progressTracker 
    });
    this.modelProvider = new ModelProvider({
      anthropic: {
        // Default to using Anthropic models
      }
    });
    
    // Tool approval system - can be configured
    this.toolApproval = new ToolApprovalManager({
      interactive: options.interactive !== false,
      autoApproveTools: options.autoApprove || options.autoApproveTools || [],
      alwaysDenyTools: options.deny || options.alwaysDenyTools || [],
      activityLogger: this.activityLogger
    });
    
    // Web server for companion UI (optional)
    this.webServer = new WebServer({
      port: parseInt(options.webPort) || 3000,
      activityLogger: this.activityLogger,
      db: this.db,
      verbose: this.verbose
    });
    
    this.console = new Console({ 
      activityLogger: this.activityLogger,
      webServer: this.webServer
    });
    
    this.primaryAgent = null;
    this.memoryAgents = new Map(); // generationId -> agent
    this.currentGeneration = 0;
  }

  async start() {
    console.log('🧵 Lace - Your lightweight agentic coding environment');
    
    await this.activityLogger.initialize();
    await this.db.initialize();
    await this.tools.initialize();
    await this.modelProvider.initialize();
    
    // Start web server (optional - don't fail if it can't start)
    try {
      await this.webServer.start();
    } catch (error) {
      if (this.verbose) {
        console.error('Failed to start web companion:', error.message);
        console.log('Continuing with console-only mode...');
      }
    }
    
    this.primaryAgent = new Agent({
      generation: this.currentGeneration,
      tools: this.tools,
      db: this.db,
      modelProvider: this.modelProvider,
      toolApproval: this.toolApproval,
      verbose: this.verbose,
      role: 'orchestrator',
      assignedModel: 'claude-3-5-sonnet-20241022',
      assignedProvider: 'anthropic',
      capabilities: ['orchestration', 'reasoning', 'planning', 'delegation'],
      maxConcurrentTools: this.options.maxConcurrentTools || 10,
      debugLogging: {
        logLevel: this.options.logLevel || 'off',
        logFile: this.options.logFile,
        logFileLevel: this.options.logFileLevel || 'off'
      },
      activityLogger: this.activityLogger
    });

    await this.console.start(this.primaryAgent);
  }

  async handoffContext() {
    // Move current agent to memory agents
    this.memoryAgents.set(this.currentGeneration, this.primaryAgent);
    this.currentGeneration++;
    
    // Create new primary agent with compressed context
    const compressedContext = await this.primaryAgent.compressContext();
    this.primaryAgent = new Agent({
      generation: this.currentGeneration,
      tools: this.tools,
      db: this.db,
      modelProvider: this.modelProvider,
      verbose: this.verbose,
      inheritedContext: compressedContext,
      memoryAgents: this.memoryAgents,
      debugLogging: {
        logLevel: this.options.logLevel || 'off',
        logFile: this.options.logFile,
        logFileLevel: this.options.logFileLevel || 'off'
      },
      activityLogger: this.activityLogger
    });
    
    return this.primaryAgent;
  }

  async shutdown() {
    if (this.verbose) {
      console.log('🧵 Shutting down Lace...');
    }

    // Stop web server if running
    try {
      await this.webServer.stop();
    } catch (error) {
      if (this.verbose) {
        console.error('Error stopping web server:', error.message);
      }
    }

    // Close database connections
    if (this.db) {
      await this.db.close();
    }

    if (this.activityLogger) {
      await this.activityLogger.close();
    }
<<<<<<< HEAD
=======

    // Cleanup progress tracker
    if (this.progressTracker) {
      this.progressTracker.destroy();
    }
>>>>>>> 76777eb5
  }
}<|MERGE_RESOLUTION|>--- conflicted
+++ resolved
@@ -149,13 +149,10 @@
     if (this.activityLogger) {
       await this.activityLogger.close();
     }
-<<<<<<< HEAD
-=======
 
     // Cleanup progress tracker
     if (this.progressTracker) {
       this.progressTracker.destroy();
     }
->>>>>>> 76777eb5
   }
 }