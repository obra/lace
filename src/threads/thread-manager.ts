--- conflicted
+++ resolved
@@ -243,16 +243,13 @@
     };
 
     // Save thread to database without changing current thread
-<<<<<<< HEAD
     // Use this.saveThread to ensure cache is updated
     try {
       this.saveThread(thread);
     } catch (error) {
       logger.error('Failed to save delegate thread', { error });
     }
-=======
-    this.saveThread(thread);
->>>>>>> 1658a44a
+
 
     return thread;
   }
