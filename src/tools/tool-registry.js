--- conflicted
+++ resolved
@@ -11,10 +11,7 @@
   constructor(options = {}) {
     this.tools = new Map();
     this.activityLogger = options.activityLogger || null;
-<<<<<<< HEAD
-=======
     this.progressTracker = options.progressTracker || null;
->>>>>>> 76777eb5
     this.snapshotManager = options.snapshotManager || null;
     this.conversationDB = options.conversationDB || null;
     
@@ -133,17 +130,10 @@
   /**
    * Execute a tool with automatic snapshot creation
    */
-<<<<<<< HEAD
-  async callToolWithSnapshots(name, method, params, sessionId = null, generation = null) {
-    // If no snapshot manager configured, fall back to regular tool execution
-    if (!this.snapshotManager) {
-      return this.callTool(name, method, params, sessionId);
-=======
   async callToolWithSnapshots(name, method, params, sessionId = null, generation = null, agent = null) {
     // If no snapshot manager configured, fall back to regular tool execution
     if (!this.snapshotManager) {
       return this.callTool(name, method, params, sessionId, agent);
->>>>>>> 76777eb5
     }
 
     const tool = this.tools.get(name);
@@ -155,8 +145,6 @@
       throw new Error(`Method '${method}' not found on tool '${name}'`);
     }
 
-<<<<<<< HEAD
-=======
     // Set agent context for TaskTool
     if (name === 'task' && agent && typeof tool.setAgent === 'function') {
       tool.setAgent(agent);
@@ -168,7 +156,6 @@
       }
     }
 
->>>>>>> 76777eb5
     // Create tool call metadata
     const toolCall = {
       toolName: name,
