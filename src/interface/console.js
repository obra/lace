// ABOUTME: Interactive console interface for user interaction with agents  
// ABOUTME: Handles input parsing, session management, and output formatting with prompts library

import prompts from 'prompts';
import fs from 'fs';
import path from 'path';
import chalk from 'chalk';
import open from 'open';
import { ActivityLogger } from '../logging/activity-logger.js';

export class Console {
  constructor(options = {}) {
    this.sessionId = `session-${Date.now()}`;
    this.currentAgent = null;
    this.isProcessing = false;
    this.abortController = null;
    this.history = [];
<<<<<<< HEAD
    this.initializeCommandRegistry();
  }

  initializeCommandRegistry() {
    this.commands = new Map([
      ['/help', {
        description: 'Show help information',
        handler: () => this.showHelp(),
        requiresAgent: false
      }],
      ['/tools', {
        description: 'List available tools',
        handler: () => this.showTools(this.currentAgent),
        requiresAgent: true
      }],
      ['/memory', {
        description: 'Show conversation history',
        handler: () => this.showMemory(this.currentAgent),
        requiresAgent: true,
        async: true
      }],
      ['/status', {
        description: 'Show agent status and context usage',
        handler: () => this.showAgentStatus(this.currentAgent),
        requiresAgent: true
      }],
      ['/approval', {
        description: 'Show tool approval settings',
        handler: () => this.showApprovalStatus(this.currentAgent),
        requiresAgent: true
      }],
      ['/quit', {
        description: 'Exit lace',
        handler: () => 'EXIT_REQUESTED',
        requiresAgent: false
      }],
      ['/exit', {
        description: 'Exit lace',
        handler: () => 'EXIT_REQUESTED',
        requiresAgent: false
      }]
    ]);

    // Parameterized commands
    this.parameterizedCommands = new Map([
      ['/auto-approve', {
        description: 'Add tool to auto-approve list',
        handler: (toolName) => this.manageAutoApproval(this.currentAgent, toolName, true),
        requiresAgent: true,
        parameterDescription: '<tool_name>'
      }],
      ['/deny', {
        description: 'Add tool to deny list', 
        handler: (toolName) => this.manageDenyList(this.currentAgent, toolName, true),
        requiresAgent: true,
        parameterDescription: '<tool_name>'
      }]
    ]);
=======
    this.activityLogger = options.activityLogger || new ActivityLogger();
    this.webServer = options.webServer || null;
>>>>>>> d63169d7
  }

  async start(agent) {
    this.currentAgent = agent;
    this.history = this.loadHistory();
    
    // Initialize activity logger
    await this.activityLogger.initialize();
    
    console.log(chalk.blue(`Starting session: ${this.sessionId}`));
    console.log(chalk.gray('Type /help for commands, /quit to exit'));
    console.log(chalk.gray('Use Tab for completion, Ctrl+C to interrupt, Up/Down for history\n'));

    // Configure prompts for interrupt handling
    prompts.override({
      onCancel: () => {
        if (this.isProcessing && this.abortController) {
          console.log(chalk.yellow('\n⚠️  Aborting inference...'));
          this.abortController.abort();
          this.isProcessing = false;
          return false; // Continue prompting
        } else {
          console.log(chalk.yellow('\nUse /quit to exit'));
          return false; // Continue prompting
        }
      }
    });

    // Main input loop
    while (true) {
      try {
        const response = await prompts({
          type: 'text',
          name: 'input',
          message: chalk.green('lace>')
        });

        // Handle Ctrl+C or empty input
        if (response.input === undefined) {
          continue;
        }

        const input = response.input.trim();
        
        // Save to history
        if (input && !this.history.includes(input)) {
          this.history.push(input);
          this.saveHistory(input);
        }

        if (input === '/quit' || input === '/exit') {
          console.log(chalk.yellow('Goodbye!'));
          break;
        }

        await this.handleInput(input);

      } catch (error) {
        console.error(chalk.red(`Error: ${error.message}`));
      }
    }
  }

  async handleInput(input) {
    // Handle simple commands
    if (this.commands.has(input)) {
      const command = this.commands.get(input);
      if (command.requiresAgent && !this.currentAgent) {
        console.log(chalk.red('No agent available'));
        return;
      }
      
      const result = command.async ? await command.handler() : command.handler();
      
      if (result === 'EXIT_REQUESTED') {
        console.log(chalk.yellow('Goodbye!'));
        process.exit(0);
      }
      return;
    }

    // Handle parameterized commands
    for (const [commandPrefix, command] of this.parameterizedCommands) {
      if (input.startsWith(commandPrefix + ' ')) {
        const parameter = input.substring(commandPrefix.length + 1);
        if (command.requiresAgent && !this.currentAgent) {
          console.log(chalk.red('No agent available'));
          return;
        }
        
        if (command.async) {
          await command.handler(parameter);
        } else {
          command.handler(parameter);
        }
        return;
      }
    }

    if (input === '/web') {
      await this.openWebCompanion();
      return;
    }

    if (input.startsWith('/')) {
      console.log(chalk.red(`Unknown command: ${input}`));
      console.log(chalk.gray('Type /help for available commands'));
      return;
    }

    if (!input) {
      return;
    }

    // Log user input event
    await this.activityLogger.logEvent('user_input', this.sessionId, null, {
      content: input,
      timestamp: new Date().toISOString()
    });

    // Process user input with agent
    this.isProcessing = true;
    this.abortController = new AbortController();
    const startTime = Date.now();
    
    try {
      const response = await this.currentAgent.processInput(
        this.sessionId, 
        input, 
        { 
          signal: this.abortController.signal,
          onToken: this.handleStreamingToken.bind(this)
        }
      );
      
      // Log agent response event
      const duration = Date.now() - startTime;
      await this.activityLogger.logEvent('agent_response', this.sessionId, null, {
        content: response.content || '',
        tokens: response.usage?.total_tokens || response.usage?.output_tokens || 0,
        duration_ms: duration
      });
      
      this.displayResponse(response);
    } catch (error) {
      if (error.name === 'AbortError') {
        console.log(chalk.yellow('Operation was aborted.'));
      } else {
        console.error(chalk.red(`Error: ${error.message}`));
      }
    } finally {
      this.isProcessing = false;
      this.abortController = null;
    }
  }

  handleStreamingToken(token) {
    // Write token directly to stdout without newline
    process.stdout.write(token);
  }

  // Public methods to expose command registry
  getAvailableCommands() {
    const commands = [];
    
    // Simple commands
    for (const [command, details] of this.commands) {
      commands.push({
        value: command,
        description: details.description,
        type: 'command'
      });
    }
    
    // Parameterized commands
    for (const [command, details] of this.parameterizedCommands) {
      commands.push({
        value: command,
        description: details.description,
        type: 'command',
        hasParameters: true,
        parameterDescription: details.parameterDescription
      });
    }
    
    return commands;
  }

  getCommandCompletions(prefix) {
    const allCommands = this.getAvailableCommands();
    return allCommands.filter(cmd => cmd.value.startsWith('/' + prefix));
  }

  getCompletions(input = '') {
    const completions = [];
    
    // Add history items (reversed to show recent first)
    const historyItems = this.history?.slice().reverse().slice(0, 10) || [];
    
    if (input?.startsWith('/')) {
      // Command completion using registry
      const allCommands = this.getAvailableCommands();
      const matches = allCommands.filter(cmd => cmd.value.startsWith(input));
      completions.push(...matches.map(cmd => ({ 
        title: `${cmd.value} - ${cmd.description}`, 
        value: cmd.value 
      })));
      
      // Tool name completion for /auto-approve and /deny
      if (input.startsWith('/auto-approve ') || input.startsWith('/deny ')) {
        const prefix = input.startsWith('/auto-approve ') ? '/auto-approve ' : '/deny ';
        const partial = input.substring(prefix.length);
        const tools = this.currentAgent?.tools?.listTools() || [];
        const toolMatches = tools
          .filter(tool => tool?.startsWith(partial))
          .map(tool => ({ title: prefix + tool, value: prefix + tool }));
        completions.push(...toolMatches);
      }
    } else {
      // File path completion
      const pathCompletions = this.getFileCompletions(input);
      completions.push(...pathCompletions.map(path => ({ title: path, value: path })));
      
      // History completion
      const historyMatches = historyItems
        .filter(item => item?.toLowerCase().includes(input?.toLowerCase() || ''))
        .slice(0, 5)
        .map(item => ({ title: `${item} (history)`, value: item }));
      completions.push(...historyMatches);
    }
    
    return completions;
  }

  suggest(input = '', choices = []) {
    return choices.filter(choice => 
      choice?.title?.toLowerCase().includes(input?.toLowerCase() || '')
    );
  }

  getFileCompletions(partial = '') {
    try {
      const dir = partial?.includes('/') ? path.dirname(partial) : '.';
      const base = path.basename(partial);
      
      if (!fs.existsSync(dir)) {
        return [];
      }
      
      const files = fs.readdirSync(dir);
      return files
        .filter(file => file?.startsWith(base))
        .map(file => {
          const fullPath = path.join(dir, file);
          const isDir = fs.statSync(fullPath).isDirectory();
          return isDir ? fullPath + '/' : fullPath;
        });
    } catch (error) {
      return [];
    }
  }

  loadHistory() {
    try {
      const laceDir = path.join(process.cwd(), '.lace');
      const historyPath = path.join(laceDir, 'history');
      
      if (fs.existsSync(historyPath)) {
        return fs.readFileSync(historyPath, 'utf8')
          .split('\n')
          .filter(line => line.trim())
          .slice(-1000); // Keep last 1000 entries
      }
    } catch (error) {
      // Ignore history loading errors
    }
    return [];
  }

  saveHistory(input) {
    if (!input.trim()) return;
    
    try {
      const laceDir = path.join(process.cwd(), '.lace');
      if (!fs.existsSync(laceDir)) {
        fs.mkdirSync(laceDir, { recursive: true });
      }
      
      const historyPath = path.join(laceDir, 'history');
      fs.appendFileSync(historyPath, input + '\n');
    } catch (error) {
      // Ignore history saving errors
    }
  }

  async openWebCompanion() {
    if (!this.webServer) {
      console.log(chalk.yellow('Web companion is not enabled. Use --web flag to start with web interface.'));
      return;
    }

    const status = this.webServer.getStatus();
    if (!status.isStarted) {
      console.log(chalk.yellow('Web server is not running. Cannot open web companion.'));
      return;
    }

    const url = status.url;
    console.log(chalk.blue(`🌐 Opening web companion at ${url}`));
    
    try {
      await open(url);
      console.log(chalk.green('✅ Web companion opened in your default browser'));
    } catch (error) {
      console.log(chalk.red(`❌ Failed to open browser: ${error.message}`));
      console.log(chalk.gray(`You can manually open: ${url}`));
    }
  }

  showHelp() {
    console.log(chalk.cyan('\nAvailable commands:'));
    console.log('  /help             - Show this help message');
    console.log('  /tools            - List available tools');
    console.log('  /memory           - Show conversation history');
    console.log('  /status           - Show agent status and context usage');
    console.log('  /approval         - Show tool approval settings');
    console.log('  /auto-approve <tool> - Add tool to auto-approve list');
    console.log('  /deny <tool>      - Add tool to deny list');
    if (this.webServer) {
      console.log('  /web              - Open web companion in browser');
    }
    console.log('  /quit             - Exit lace\n');
  }

  showTools(agent) {
    console.log(chalk.cyan('\nAvailable tools:'));
    const tools = agent.tools.listTools();
    for (const tool of tools) {
      const schema = agent.tools.getToolSchema(tool);
      console.log(`  ${chalk.yellow(tool)} - ${schema?.description || 'No description'}`);
    }
    console.log();
  }

  async showMemory(agent) {
    console.log(chalk.cyan('\nRecent conversation history:'));
    const history = await agent.getConversationHistory(this.sessionId, 5);
    
    for (const entry of history.reverse()) {
      const timestamp = new Date(entry.timestamp).toLocaleTimeString();
      const roleColor = entry.role === 'user' ? chalk.green : chalk.blue;
      console.log(`${chalk.gray(timestamp)} ${roleColor(entry.role)}: ${entry.content.substring(0, 100)}${entry.content.length > 100 ? '...' : ''}`);
    }
    console.log();
  }

  showAgentStatus(agent) {
    console.log(chalk.cyan('\nAgent Status:'));
    console.log(`  Role: ${chalk.yellow(agent.role)}`);
    console.log(`  Model: ${chalk.yellow(agent.assignedModel)}`);
    console.log(`  Provider: ${chalk.yellow(agent.assignedProvider)}`);
    console.log(`  Generation: ${chalk.yellow(agent.generation)}`);
    
    // Context window information
    const contextUsage = agent.calculateContextUsage(agent.contextSize);
    const contextColor = contextUsage.percentage > 80 ? chalk.red : 
                        contextUsage.percentage > 60 ? chalk.yellow : chalk.green;
    
    console.log(chalk.cyan('\nContext Window Usage:'));
    console.log(`  Used: ${chalk.white(contextUsage.used.toLocaleString())} tokens`);
    console.log(`  Total: ${chalk.white(contextUsage.total.toLocaleString())} tokens`);
    console.log(`  Usage: ${contextColor(contextUsage.percentage.toFixed(1) + '%')}`);
    console.log(`  Remaining: ${chalk.white(contextUsage.remaining.toLocaleString())} tokens`);
    
    if (contextUsage.percentage > agent.handoffThreshold * 100) {
      console.log(chalk.red('  ⚠️ Context approaching handoff threshold!'));
    }

    // Model pricing info if available
    if (agent.modelProvider && agent.assignedProvider === 'anthropic') {
      const provider = agent.modelProvider.getProvider(agent.assignedProvider);
      const modelInfo = provider.modelInfo[agent.assignedModel];
      if (modelInfo) {
        console.log(chalk.cyan('\nModel Pricing:'));
        console.log(`  Input: $${modelInfo.inputPricePerMillion.toFixed(2)} per million tokens`);
        console.log(`  Output: $${modelInfo.outputPricePerMillion.toFixed(2)} per million tokens`);
        
        // Estimate cost for current context
        if (agent.contextSize > 0) {
          const estimatedCost = (agent.contextSize / 1000000) * modelInfo.inputPricePerMillion;
          console.log(`  Current context cost: ~$${estimatedCost.toFixed(4)}`);
        }
      }
    }
    
    console.log();
  }

  displayResponse(response) {
    if (response.error) {
      console.log(chalk.red(`Error: ${response.error}`));
      return;
    }

    if (response.content) {
      console.log(chalk.white(response.content));
    }

    if (response.toolCalls && response.toolCalls.length > 0) {
      console.log(chalk.gray('\nTool calls executed:'));
      for (const call of response.toolCalls) {
        const params = call.input || call.params || {};
        const paramsStr = JSON.stringify(params);
        const truncated = paramsStr.length > 50 ? paramsStr.substring(0, 50) + '...' : paramsStr;
        console.log(chalk.gray(`  ${call.name}(${truncated})`));
      }
    }

    if (response.toolResults && response.toolResults.length > 0) {
      console.log(chalk.cyan('\nTool results:'));
      for (const result of response.toolResults) {
        if (result.denied) {
          console.log(chalk.red(`  🚫 ${result.toolCall.name}: ${result.error}`));
        } else if (result.error) {
          console.log(chalk.red(`  ❌ ${result.toolCall.name}: ${result.error}`));
        } else {
          const approvalIcon = result.approved ? '✅' : '⚠️';
          console.log(chalk.green(`  ${approvalIcon} ${result.toolCall.name}: Success`));
        }
      }
    }

    console.log();
  }

  showApprovalStatus(agent) {
    if (!agent.toolApproval) {
      console.log(chalk.yellow('\nTool approval system not enabled'));
      return;
    }

    const status = agent.toolApproval.getStatus();
    console.log(chalk.cyan('\nTool Approval Settings:'));
    console.log(`  Interactive mode: ${status.interactive ? chalk.green('Enabled') : chalk.red('Disabled')}`);
    
    if (status.autoApprove.length > 0) {
      console.log(chalk.green('\n  Auto-approve tools:'));
      for (const tool of status.autoApprove) {
        console.log(`    ✅ ${tool}`);
      }
    }
    
    if (status.denyList.length > 0) {
      console.log(chalk.red('\n  Denied tools:'));
      for (const tool of status.denyList) {
        console.log(`    🚫 ${tool}`);
      }
    }
    
    console.log();
  }

  manageAutoApproval(agent, toolName, add) {
    if (!agent.toolApproval) {
      console.log(chalk.yellow('Tool approval system not enabled'));
      return;
    }

    if (add) {
      agent.toolApproval.addAutoApprove(toolName);
      console.log(chalk.green(`✅ Added '${toolName}' to auto-approve list`));
    } else {
      agent.toolApproval.removeAutoApprove(toolName);
      console.log(chalk.yellow(`Removed '${toolName}' from auto-approve list`));
    }
  }

  manageDenyList(agent, toolName, add) {
    if (!agent.toolApproval) {
      console.log(chalk.yellow('Tool approval system not enabled'));
      return;
    }

    if (add) {
      agent.toolApproval.addDenyList(toolName);
      console.log(chalk.red(`🚫 Added '${toolName}' to deny list`));
    } else {
      agent.toolApproval.removeDenyList(toolName);
      console.log(chalk.yellow(`Removed '${toolName}' from deny list`));
    }
  }
}<|MERGE_RESOLUTION|>--- conflicted
+++ resolved
@@ -15,7 +15,8 @@
     this.isProcessing = false;
     this.abortController = null;
     this.history = [];
-<<<<<<< HEAD
+    this.activityLogger = options.activityLogger || new ActivityLogger();
+    this.webServer = options.webServer || null;
     this.initializeCommandRegistry();
   }
 
@@ -46,6 +47,12 @@
         description: 'Show tool approval settings',
         handler: () => this.showApprovalStatus(this.currentAgent),
         requiresAgent: true
+      }],
+      ['/web', {
+        description: 'Open web companion in browser',
+        handler: () => this.openWebCompanion(),
+        requiresAgent: false,
+        async: true
       }],
       ['/quit', {
         description: 'Exit lace',
@@ -74,10 +81,6 @@
         parameterDescription: '<tool_name>'
       }]
     ]);
-=======
-    this.activityLogger = options.activityLogger || new ActivityLogger();
-    this.webServer = options.webServer || null;
->>>>>>> d63169d7
   }
 
   async start(agent) {
