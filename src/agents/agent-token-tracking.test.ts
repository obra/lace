--- conflicted
+++ resolved
@@ -8,10 +8,7 @@
 import { setupCoreTest } from '~/test-utils/core-test-setup';
 import { ProviderMessage, ProviderResponse } from '~/providers/base-provider';
 import { Tool } from '~/tools/tool';
-<<<<<<< HEAD
-=======
 import { ToolResult, ToolContext } from '~/tools/types';
->>>>>>> 1658a44a
 import { ToolExecutor } from '~/tools/executor';
 import { ApprovalDecision } from '~/tools/approval-types';
 
@@ -86,10 +83,7 @@
     });
   });
 
-<<<<<<< HEAD
-  it('should store token usage in AGENT_MESSAGE events', async () => {
-    await agent.sendMessage('Hello');
-=======
+
   afterEach(() => {
     // Test cleanup handled by setupCoreTest
     vi.clearAllTimers();
@@ -193,7 +187,6 @@
         threadId,
         tools: [mockTool],
       });
->>>>>>> 1658a44a
 
     const events = threadManager.getEvents(agent.threadId);
     const agentMessage = events.find((e) => e.type === 'AGENT_MESSAGE');
@@ -207,14 +200,6 @@
     });
   });
 
-<<<<<<< HEAD
-  it('should handle responses without token usage', async () => {
-    // Create provider that doesn't return usage info
-    const providerNoUsage = new MockProvider({
-      content: 'Response without usage',
-      toolCalls: [],
-      // No usage field
-=======
   describe('output token tracking', () => {
     it('should track output tokens from provider responses', async () => {
       // Arrange
@@ -390,7 +375,6 @@
       // Final token count should match the complete response
       const lastEvent = progressEvents[progressEvents.length - 1];
       expect(lastEvent.metrics.tokensOut).toBeGreaterThan(0);
->>>>>>> 1658a44a
     });
 
     const threadId2 = threadManager.generateThreadId();
