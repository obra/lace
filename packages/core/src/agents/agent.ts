// ABOUTME: Enhanced Agent class for event-driven conversation processing and tool execution
// ABOUTME: Core conversation engine that emits events instead of direct I/O for multiple interface support

import { EventEmitter } from 'events';
import { resolve } from 'path';
<<<<<<< HEAD
import { AIProvider, ProviderMessage } from '@lace/core/providers/base-provider';
import { ToolCall, ToolResult } from '@lace/core/tools/types';
import { Tool } from '@lace/core/tools/tool';
import { ToolExecutor } from '@lace/core/tools/executor';
import { ApprovalDecision, ToolPolicy } from '@lace/core/tools/types';
import { ThreadManager, ThreadSessionInfo } from '@lace/core/threads/thread-manager';
=======
import { AIProvider, ProviderMessage, ProviderRequestContext } from '~/providers/base-provider';
import { ToolCall, ToolResult } from '~/tools/types';
import { Tool } from '~/tools/tool';
import { ToolExecutor } from '~/tools/executor';
import { ApprovalDecision, ToolPolicy } from '~/tools/types';
import { ThreadManager, ThreadSessionInfo } from '~/threads/thread-manager';
>>>>>>> f688cf03
import {
  LaceEvent,
  ToolApprovalResponseData,
  ThreadId,
  asThreadId,
  isTransientEventType,
  type ErrorType,
} from '@lace/core/threads/types';
import { logger } from '@lace/core/utils/logger';
import { StopReasonHandler } from '@lace/core/token-management/stop-reason-handler';
import type {
  ThreadTokenUsage,
  CombinedTokenUsage,
  TokenUsageMetrics,
} from '@lace/core/token-management/types';
import { loadPromptConfig } from '@lace/core/config/prompts';
import type { PromptConfig } from '@lace/core/config/prompts';
import { estimateTokens } from '@lace/core/utils/token-estimation';
import { QueuedMessage, MessageQueueStats } from './types';
import { Project } from '@lace/core/projects/project';
import { Session } from '@lace/core/sessions/session';
import { AgentConfiguration, ConfigurationValidator } from '@lace/core/sessions/session-config';
import { ProviderRegistry } from '@lace/core/providers/registry';

export interface AgentConfig {
  toolExecutor: ToolExecutor;
  threadManager: ThreadManager;
  threadId: string;
  tools: Tool[];
  persona?: string;
  metadata?: {
    name: string;
    modelId: string;
    providerInstanceId: string;
  };
}

/**
 * Internal type representing the raw response from an AI provider call.
 * This contains what the LLM said it wants to do, before any tool execution happens.
 * Used internally by Agent to process the LLM response and determine next actions.
 */
interface AgentMessageResult {
  content: string;
  toolCalls: ToolCall[];
  usage?: {
    promptTokens: number;
    completionTokens: number;
    totalTokens: number;
  };
}

export type AgentState = 'idle' | 'thinking' | 'tool_execution' | 'streaming';

export interface AgentInfo {
  threadId: ThreadId;
  name: string;
  providerInstanceId: string;
  modelId: string;
  status: AgentState;
  persona: string;
}

export interface CurrentTurnMetrics {
  startTime: Date;
  elapsedMs: number;
  tokensIn: number; // User input + tool results + model context
  tokensOut: number; // Model responses + tool calls
  turnId: string; // Unique ID for this user turn
  retryMetrics?: {
    totalAttempts: number; // Total retry attempts made (0 if no retries)
    totalDelayMs: number; // Total time spent waiting for retries
    lastError?: string; // Last error that caused retry, if any
    successful: boolean; // Whether the operation ultimately succeeded
  };
}

// Event type definitions for TypeScript
interface AgentEvents {
  agent_thinking_start: [];
  agent_token: [{ token: string }]; // Raw tokens including thinking block content during streaming
  agent_thinking_complete: [];
  compaction_start: [{ auto: boolean }];
  compaction_complete: [{ success: boolean }];
  agent_response_complete: [{ content: string; tokenUsage?: CombinedTokenUsage }]; // Clean content with thinking blocks removed, plus token usage
  tool_call_start: [{ toolName: string; arguments: Record<string, unknown>; callId: string }];
  tool_call_complete: [{ toolName: string; result: ToolResult; callId: string }];
  state_change: [{ from: AgentState; to: AgentState }];
  error: [{ error: Error; context: Record<string, unknown> }];
  conversation_complete: [];
  token_usage_update: [
    { usage: { promptTokens: number; completionTokens: number; totalTokens: number } },
  ];
  token_budget_warning: [{ message: string; usage: ThreadTokenUsage }];
  // Turn tracking events
  turn_start: [{ turnId: string; userInput: string; metrics: CurrentTurnMetrics }];
  turn_progress: [{ metrics: CurrentTurnMetrics }];
  turn_complete: [{ turnId: string; metrics: CurrentTurnMetrics }];
  turn_aborted: [{ turnId: string; metrics: CurrentTurnMetrics }];
  // Retry events forwarded from providers
  retry_attempt: [{ attempt: number; delay: number; error: Error }];
  retry_exhausted: [{ attempts: number; lastError: Error }];
  approval_request: [
    {
      toolName: string;
      input: unknown;
      isReadOnly: boolean;
      requestId: string;
      resolve: (decision: ApprovalDecision) => void;
    },
  ];
  // Thread events proxied from ThreadManager
  thread_event_added: [{ event: LaceEvent; threadId: string }];
  thread_state_changed: [{ threadId: string; eventType: string }];
  // Queue events
  queue_processing_start: [];
  queue_processing_complete: [];
  message_queued: [{ id: string; queueLength: number }];
}

export class Agent extends EventEmitter {
  private _provider: AIProvider | null;
  private readonly _toolExecutor: ToolExecutor;
  private readonly _threadManager: ThreadManager;
  private readonly _threadId: string;
  private readonly _tools: Tool[];
  private readonly _persona: string;

  // Error recovery safeguards
  private _consecutiveRecoverableErrors = 0;
  private static readonly MAX_CONSECUTIVE_RECOVERABLE_ERRORS = 3;

  // Public access to tool executor for interfaces
  get toolExecutor(): ToolExecutor {
    return this._toolExecutor;
  }

  // Public access to provider name for interfaces
  get providerName(): string {
    return this._provider?.providerName || 'unknown';
  }

  // Public access to thread ID for delegation
  get threadId(): ThreadId {
    return asThreadId(this._threadId);
  }

  // Public access to thread manager for approval system
  get threadManager(): ThreadManager {
    return this._threadManager;
  }

  get isRunning(): boolean {
    return this._initialized;
  }
  private readonly _stopReasonHandler: StopReasonHandler;
  private _state: AgentState = 'idle';
  private _initialized = false;
  private _initializing: Promise<void> | null = null;
  private _initToken: symbol | null = null;
  private _promptConfig?: PromptConfig; // Cache loaded prompt config
  private _currentTurnMetrics: CurrentTurnMetrics | null = null;
  private _progressTimer: ReturnType<typeof setInterval> | null = null;
  private _abortController: AbortController | null = null;
  private _toolAbortController: AbortController | null = null;
  private _activeToolCalls: Map<string, ToolCall> = new Map();
  private _lastStreamingTokenCount = 0; // Track last cumulative token count from streaming
  private _messageQueue: QueuedMessage[] = [];
  private _isProcessingQueue = false;
  private _configuration: AgentConfiguration = {};
  private _abortedSinceLastTurn = false; // Track if agent was aborted to prevent late approvals

  // Simple tool batch tracking
  private _pendingToolCount = 0;

  // Auto-compaction configuration
  private _autoCompactConfig = {
    enabled: true,
    threshold: 0.8, // Compact at 80% of limit
  };

  constructor(config: AgentConfig) {
    super();
    this._provider = null; // Will be created in initialize()
    this._toolExecutor = config.toolExecutor;
    this._threadManager = config.threadManager;
    this._threadId = config.threadId;
    this._tools = config.tools;
    this._persona = config.persona || 'lace';
    this._stopReasonHandler = new StopReasonHandler();

    // Token budget management has been removed - using direct ThreadTokenUsage calculation

    // Set metadata if provided
    if (config.metadata) {
      this.updateThreadMetadata(config.metadata);
    }

    // Listen for tool approval responses
    this.on('thread_event_added', ({ event }) => {
      if (event && event.type === 'TOOL_APPROVAL_RESPONSE') {
        this._handleToolApprovalResponse(event);
      }
    });

    // Default error handler to prevent unhandled error crashes
    this.on('error', ({ error, context }) => {
      logger.error('Agent error event emitted', {
        error: error.message,
        context,
        threadId: this._threadId,
      });
    });

    // Events are emitted through _addEventAndEmit() helper method
  }

  // Core conversation methods
  async sendMessage(
    content: string,
    options?: {
      queue?: boolean;
      metadata?: QueuedMessage['metadata'];
    }
  ): Promise<void> {
    const provider = await this.getProvider();

    if (!provider) {
      throw new Error('Cannot send messages to agent with missing provider instance');
    }

    // Early validation that model identifier exists
    const modelId = this.model;
    if (!modelId || modelId === 'unknown-model') {
      throw new Error('Cannot send messages to agent with missing modelId');
    }

    if (this._state === 'idle') {
      // Process immediately
      return this._processMessage(content);
    }

    if (options?.queue) {
      // Queue for later
      const id = this.queueMessage(content, 'user', options.metadata);
      this.emit('message_queued', { id, queueLength: this._messageQueue.length });
      return;
    }

    // Current behavior - throw error
    throw new Error(`Agent is ${this._state}, cannot accept messages`);
  }

  private async _processMessage(content: string): Promise<void> {
    logger.debug('AGENT: Processing user message', {
      threadId: this._threadId,
      contentLength: content.length,
      currentState: this._state,
    });

    // Check for slash commands
    if (content.startsWith('/compact')) {
      await this._handleCompactCommand();
      return;
    }

    // Start new turn tracking
    this._startTurnTracking(content);

    // Add user input tokens to current turn
    this._addTokensToCurrentTurn('in', this._estimateTokens(content));

    if (content.trim()) {
      // Add user message to active thread
      this._addEventAndEmit({
        type: 'USER_MESSAGE',
        data: content,
        context: { threadId: this._threadId },
      });
    }

    try {
      await this._processConversation();
    } catch (error) {
      // Ensure turn is completed even if _processConversation throws
      // (this handles the case where error occurs before _processConversation's catch block)
      if (this._currentTurnMetrics) {
        this._completeTurn();
      }
      throw error; // Re-throw to maintain API contract
    }
  }

  async continueConversation(): Promise<void> {
    if (!this._initialized) {
      await this.initialize();
    }

    await this._processConversation();
  }

  // Create provider instance from agent metadata and configuration
  private async _createProviderInstance(): Promise<AIProvider | null> {
    // 1. Get agent-specific metadata
    const metadata = this.getThreadMetadata();
    let providerInstanceId = metadata?.providerInstanceId as string;
    let modelId = metadata?.modelId as string;

    // 2. Fall back to session effective config
    if (!providerInstanceId || !modelId) {
      const effectiveConfig = this.getEffectiveConfiguration();
      providerInstanceId = providerInstanceId || (effectiveConfig.providerInstanceId as string);
      modelId = modelId || (effectiveConfig.modelId as string);
    }

    if (!providerInstanceId || !modelId) {
      logger.warn('Agent missing provider configuration', {
        threadId: this._threadId,
        hasProviderInstanceId: !!providerInstanceId,
        hasModelId: !!modelId,
        providerInstanceId: metadata?.providerInstanceId,
        modelId: metadata?.modelId,
      });
      return null;
    }

    // 3. Create provider using registry (proper async)
    try {
      const registry = ProviderRegistry.getInstance();
      return await registry.createProviderFromInstanceAndModel(providerInstanceId, modelId);
    } catch (error) {
      logger.error('Failed to create provider instance for agent', {
        threadId: this._threadId,
        providerInstanceId,
        modelId,
        error: error instanceof Error ? error.message : String(error),
      });
      return null;
    }
  }

  // Public initialization method - happens once per agent
  async initialize(): Promise<void> {
    if (this._initialized) return; // idempotent

    // If already initializing, wait for existing initialization
    if (this._initializing) {
      await this._initializing;
      return;
    }

    // Generate unique token for this initialization
    const initToken = Symbol('init');
    this._initToken = initToken;

    // Start initialization process
    this._initializing = (async () => {
      try {
        // Create provider before system prompt generation
        if (!this._provider) {
          this._provider = await this._createProviderInstance();
        }

        // CRITICAL: Always regenerate system prompt with current project context
        // This ensures that agents working on different projects get the correct context,
        // even when sharing the same cached provider instance
        await this._refreshSystemPrompt();

        // Record initial events (happens once) - only for new conversations
        if (!this._hasInitialEvents() && !this._hasConversationStarted() && this._promptConfig) {
          this._addInitialEvents(this._promptConfig);
        }

        // Only mark as initialized if provider was successfully created AND token is still valid
        if (this._provider && this._initToken === initToken) {
          this._initialized = true;

          logger.info('AGENT: Initialized successfully', {
            threadId: this._threadId,
            provider: this.providerInstance?.providerName || 'missing',
          });
        } else {
          logger.warn('AGENT: Initialization incomplete - no provider', {
            threadId: this._threadId,
          });
        }
      } finally {
        this._initializing = null;
      }
    })();

    await this._initializing;
  }

  // Check if initial events already exist
  private _hasInitialEvents(): boolean {
    const events = this._threadManager.getEvents(this._threadId);
    return events.some((e) => e.type === 'SYSTEM_PROMPT' || e.type === 'USER_SYSTEM_PROMPT');
  }

  // Check if conversation has already started
  private _hasConversationStarted(): boolean {
    const events = this._threadManager.getEvents(this._threadId);
    return events.some((e) => e.type === 'USER_MESSAGE' || e.type === 'AGENT_MESSAGE');
  }

  // Add initial events to thread
  private _addInitialEvents(promptConfig: PromptConfig): void {
    this._addEventAndEmit({
      type: 'SYSTEM_PROMPT',
      data: promptConfig.systemPrompt,
      context: { threadId: this._threadId },
    });
    this._addEventAndEmit({
      type: 'USER_SYSTEM_PROMPT',
      data: promptConfig.userInstructions,
      context: { threadId: this._threadId },
    });
  }

  /**
   * Generate system prompt with current project context and set it on the provider
   * This is critical for multi-project scenarios where provider instances are shared.
   * Called during initialization to ensure each agent gets the correct project context.
   */
  private async _refreshSystemPrompt(): Promise<void> {
    if (!this.providerInstance) {
      return;
    }

    try {
      // Always regenerate system prompt with current project/session context
      const session = this._getSession();
      const project = this._getProject();

      logger.debug(
        'Agent._refreshSystemPrompt() - regenerating system prompt with current context',
        {
          threadId: this._threadId,
          hasSession: !!session,
          hasProject: !!project,
          sessionWorkingDir: session?.getWorkingDirectory(),
          projectWorkingDir: project?.getWorkingDirectory(),
        }
      );

      const promptConfig = await loadPromptConfig({
        persona: this._persona,
        tools: this._toolExecutor
          .getAllTools()
          .map((tool) => ({ name: tool.name, description: tool.description })),
        session: session,
        project: project,
      });

      // Always set the freshly generated system prompt on the provider
      this.providerInstance.setSystemPrompt(promptConfig.systemPrompt);

      // Update cached config for consistency
      this._promptConfig = promptConfig;

      logger.debug('Agent._refreshSystemPrompt() - system prompt refreshed successfully', {
        threadId: this._threadId,
        promptLength: promptConfig.systemPrompt.length,
      });
    } catch (error) {
      logger.error('Failed to refresh system prompt, using cached version', {
        threadId: this._threadId,
        error: error instanceof Error ? error.message : String(error),
      });

      // Fallback to cached prompt if available
      if (this._promptConfig && this.providerInstance) {
        this.providerInstance.setSystemPrompt(this._promptConfig.systemPrompt);
      }
    }
  }

  // Control methods
  async start(): Promise<void> {
    // Ensure agent is initialized
    await this.initialize();

    // Provider might be fresh, so always set system prompt
    if (this._promptConfig && this.providerInstance) {
      this.providerInstance.setSystemPrompt(this._promptConfig.systemPrompt);
    }

    logger.info('AGENT: Started', {
      threadId: this._threadId,
      provider: this.providerInstance?.providerName || 'missing',
    });
  }

  stop(): void {
    this._initialized = false;
    this._initToken = null; // Invalidate any in-flight initialization
    this._clearProgressTimer();

    // Abort any in-progress processing immediately
    if (this._abortController) {
      this.abort();
    }

    // Clear any active tool calls to prevent further database operations
    this._activeToolCalls.clear();
    this._pendingToolCount = 0;

    this._setState('idle');

    // Clean up provider resources
    if (this.providerInstance) {
      try {
        this.providerInstance.cleanup();
      } catch (cleanupError) {
        logger.warn('Provider cleanup failed during stop', {
          error: cleanupError instanceof Error ? cleanupError.message : String(cleanupError),
        });
      }
    }

    // DO NOT close ThreadManager - it's shared by all agents in the session!
    // this._threadManager.close();  // This would affect ALL agents
    logger.info('AGENT: Stopped', { threadId: this._threadId });
  }

  pause(): void {
    // TODO: Implement pause/resume functionality
    throw new Error('Pause/resume not yet implemented');
  }

  resume(): void {
    // TODO: Implement pause/resume functionality
    throw new Error('Pause/resume not yet implemented');
  }

  abort(): boolean {
    let aborted = false;
    const originalState = this._state;
    const abortStartTime = Date.now();

    logger.debug('AGENT: Abort requested', {
      threadId: this._threadId,
      originalState,
      hasTurnMetrics: !!this._currentTurnMetrics,
      hasAbortController: !!this._abortController,
      hasToolAbortController: !!this._toolAbortController,
      activeToolCallsCount: this._activeToolCalls.size,
      pendingToolCount: this._pendingToolCount,
      abortedSinceLastTurn: this._abortedSinceLastTurn,
    });

    // Abort LLM streaming/response generation
    // Handle the case where we have turn metrics but no abort controller yet (race condition)
    if (this._currentTurnMetrics) {
      logger.debug('AGENT: Aborting turn with metrics', {
        threadId: this._threadId,
        turnId: this._currentTurnMetrics.turnId,
        hasAbortController: !!this._abortController,
      });

      // Clear progress timer regardless of abort controller state
      this._clearProgressTimer();

      // If we have an abort controller, signal abort
      if (this._abortController) {
        this._abortController.abort();
        this._abortController = null;
      } else {
        logger.warn('AGENT: Turn metrics exist but no abort controller (race condition)', {
          threadId: this._threadId,
          turnId: this._currentTurnMetrics.turnId,
        });
      }

      // Emit abort event with current metrics
      this.emit('turn_aborted', {
        turnId: this._currentTurnMetrics.turnId,
        metrics: { ...this._currentTurnMetrics },
      });

      this._currentTurnMetrics = null;
      aborted = true;
    } else if (this._abortController) {
      // Edge case: abort controller exists without turn metrics
      logger.debug('AGENT: Aborting controller without turn metrics', {
        threadId: this._threadId,
      });
      this._abortController.abort();
      this._clearProgressTimer();
      this._abortController = null;
      aborted = true;
    }

    // Abort all active tool executions
    if (this._toolAbortController) {
      logger.debug('AGENT: Aborting tool executions', {
        threadId: this._threadId,
        activeToolCallsCount: this._activeToolCalls.size,
        pendingToolCount: this._pendingToolCount,
      });

      this._toolAbortController.abort();

      // Tools will detect the abort signal and return their own cancellation results
      // We don't emit here to avoid duplicates

      // Clear tracking immediately
      this._activeToolCalls.clear();
      this._toolAbortController = null;
      // Don't reset _pendingToolCount here - let the tools complete normally
      aborted = true;
    }

    // If we were in any active state (not idle), consider the abort successful
    // This handles cases where the operation completes between the abort call and this check
    if (!aborted && originalState !== 'idle') {
      logger.debug('AGENT: Considering abort successful due to active state', {
        threadId: this._threadId,
        originalState,
      });
      aborted = true;
    }

    if (aborted) {
      this._abortedSinceLastTurn = true;
      this._setState('idle');
    }

    const abortDuration = Date.now() - abortStartTime;
    logger.debug('AGENT: Abort completed', {
      threadId: this._threadId,
      aborted,
      originalState,
      finalState: this._state,
      durationMs: abortDuration,
      abortedSinceLastTurn: this._abortedSinceLastTurn,
    });

    return aborted;
  }

  // State access (read-only)

  getCurrentState(): AgentState {
    return this._state;
  }

  getThreadId(): string {
    return this._threadId;
  }

  getAvailableTools(): Tool[] {
    return [...this._toolExecutor.getAllTools()]; // Return copy to prevent mutation
  }

  get providerInstance(): AIProvider | null {
    // Returns the provider instance owned by this agent
    // Agents create and manage their own provider instances based on thread metadata
    return this._provider;
  }

  // Lazy provider method that auto-initializes
  async getProvider(): Promise<AIProvider | null> {
    if (!this._initialized) {
      await this.initialize();
    }

    // If initialized but provider is null, initialization should have handled it
    if (this._initialized && !this._provider) {
      throw new Error(
        'Provider initialization failed - no provider available after initialization'
      );
    }

    return this._provider;
  }

  get provider(): string {
    const metadata = this.getThreadMetadata();
    const providerName = this._provider?.providerName;
    const providerInstanceId = (metadata?.providerInstanceId as string) || '';
    return providerName || providerInstanceId || 'unknown';
  }

  get name(): string {
    const metadata = this.getThreadMetadata();
    return (metadata?.name as string) || 'unnamed-agent';
  }

  get model(): string {
    const metadata = this.getThreadMetadata();
    return (metadata?.modelId as string) || 'unknown-model';
  }

  get status(): AgentState {
    return this._state;
  }

  getInfo(): AgentInfo {
    const metadata = this.getThreadMetadata();
    return {
      threadId: asThreadId(this._threadId),
      name: this.name,
      providerInstanceId: (metadata?.providerInstanceId as string) || 'unknown',
      modelId: (metadata?.modelId as string) || 'unknown',
      status: this.status,
      persona: this._persona,
    };
  }

  // Thread message processing for agent-facing conversation
  buildThreadMessages(): ProviderMessage[] {
    // Use the current active thread
    const activeThreadId = this._threadId;
    // Building conversation messages from thread events

    const events = this._threadManager.getEvents(activeThreadId);
    const messages = this._buildConversationFromEvents(events);
    return messages;
  }

  // Private implementation methods
  private async _processConversation(): Promise<void> {
    // Check if we were aborted before starting conversation processing
    if (this._abortedSinceLastTurn) {
      logger.debug('AGENT: Conversation processing skipped - agent was aborted', {
        threadId: this._threadId,
      });
      return;
    }

    this._abortController = new AbortController();

    try {
      // Rebuild conversation from thread events
      const conversation = this.buildThreadMessages();

      logger.trace('AGENT: Requesting response from provider', {
        threadId: this._threadId,
        conversationLength: conversation.length,
        availableToolCount: this._toolExecutor.getAllTools().length,
        availableToolNames: this._toolExecutor.getAllTools().map((t) => t.name),
      });

      // Check if we're approaching token limit (simple threshold check)
      const tokenUsage = this.getTokenUsage();
      if (tokenUsage.percentUsed >= 0.95) {
        this.emit('token_budget_warning', {
          message: 'Cannot make request: approaching token limit',
          usage: tokenUsage,
        });

        logger.warn('Request blocked by token limit', {
          threadId: this._threadId,
          percentUsed: tokenUsage.percentUsed,
          totalTokens: tokenUsage.totalTokens,
          contextLimit: tokenUsage.contextLimit,
        });

        this._setState('idle');
        return;
      }

      // Debug logging for provider configuration
      const metadata = this.getThreadMetadata();
      const modelId = metadata?.modelId as string;

      logger.info('🎯 AGENT PROVIDER CALL', {
        threadId: this._threadId,
        agentName: (metadata?.name as string) || 'unknown',
        providerName: this.providerInstance?.providerName || 'missing',
        modelId,
        metadataProvider: metadata?.provider as string,
        metadataModelId: metadata?.modelId as string,
        metadataProviderInstanceId: metadata?.providerInstanceId as string,
      });

      // Try provider-specific token counting first, fall back to estimation
      let promptTokens: number;
      const providerCount = this.providerInstance
        ? await this.providerInstance.countTokens(
            conversation,
            this._toolExecutor.getAllTools(),
            modelId
          )
        : null;
      if (providerCount !== null) {
        promptTokens = providerCount;
        logger.trace('Using provider-specific token count', {
          threadId: this._threadId,
          promptTokens,
          provider: this.providerInstance?.providerName || 'missing',
        });
      } else {
        promptTokens = this._estimateConversationTokens(conversation);
        logger.debug('Using estimated token count', {
          threadId: this._threadId,
          promptTokens,
        });
      }

      // Note: Context window checks are now handled by the provider
      // Since context windows are model-specific, the provider will handle
      // any context window issues when it actually makes the request
      logger.trace('Token count for request', {
        threadId: this._threadId,
        promptTokens,
        model: modelId,
      });

      // Set state and emit thinking start
      this._setState('thinking');
      this.emit('agent_thinking_start');

      // Get agent response with available tools
      let response: AgentMessageResult;

      try {
        response = await this._createResponse(
          conversation,
          this._toolExecutor.getAllTools(),
          this._abortController?.signal
        );

        logger.debug('AGENT: Received response from provider', {
          threadId: this._threadId,
          hasContent: !!response.content,
          contentLength: response.content?.length || 0,
          toolCallCount: response.toolCalls?.length || 0,
        });
      } catch (error: unknown) {
        this._setState('idle');

        // Handle abort errors differently from regular errors
        if (error instanceof Error && error.name === 'AbortError') {
          logger.debug('AGENT: Request was aborted', {
            threadId: this._threadId,
            providerName: this.providerInstance?.providerName || 'missing',
          });
          // Abort was called - don't treat as error, metrics already emitted by abort()
          return;
        }

        const errorMessage = error instanceof Error ? error.message : String(error);

        // Log sanitized error details to avoid sensitive data exposure
        logger.error('AGENT: Provider error', {
          threadId: this._threadId,
          errorMessage,
          errorStack: error instanceof Error ? error.stack : undefined,
          errorName: error instanceof Error ? error.name : undefined,
          errorConstructor: this._getSafeConstructorName(error),
          providerName: this.providerInstance?.providerName || 'missing',
          errorType: this._getSafeErrorType(error),
        });

        // Check if this is a recoverable error that should be sent back to the model
        // Use provider-specific error detection instead of generic function
        const provider = await this.getProvider();
        const isRecoverableError = provider?.isRecoverableError(error) ?? false;

        if (isRecoverableError) {
          // Check retry limit to prevent infinite loops
          this._consecutiveRecoverableErrors++;
          if (this._consecutiveRecoverableErrors > Agent.MAX_CONSECUTIVE_RECOVERABLE_ERRORS) {
            logger.warn('AGENT: Too many consecutive recoverable errors, stopping retry', {
              threadId: this._threadId,
              consecutiveErrors: this._consecutiveRecoverableErrors,
            });
            // Emit error event so UI can display the error
            this._emitError(error, {
              phase: 'provider_response',
              threadId: this._threadId,
              errorType: 'max_retries_exceeded' as ErrorType,
              consecutiveErrors: this._consecutiveRecoverableErrors,
            });
            // Complete the turn properly to clean up metrics/timers
            this._completeTurn();
            this._setState('idle');
            return;
          }

          // For recoverable errors (like tool validation), continue the conversation
          // by adding an AGENT_MESSAGE with the error so the model can correct itself
          logger.info('AGENT: Recoverable provider error, continuing conversation', {
            threadId: this._threadId,
            errorMessage,
            retryCount: this._consecutiveRecoverableErrors,
          });

          // Create an AGENT_MESSAGE event with the validation error
          // This allows the model to see the error and correct its tool usage
          const errorResponseContent = `I encountered a validation error when trying to use a tool:\n\n${errorMessage}\n\nI need to correct the parameters and try again.`;

          this._addEventAndEmit({
            type: 'AGENT_MESSAGE',
            data: {
              content: errorResponseContent,
              // No token usage for error messages
            },
            context: { threadId: this._threadId },
          });

          // Complete the turn
          this._completeTurn();

          // Request the next turn to let the model correct itself
          // Schedule for next tick to avoid deep recursion
          setImmediate(() => {
            if (this._state === 'idle' && !this._abortController?.signal.aborted) {
              // Call _processConversation again to continue
              this._processConversation().catch((requestError: unknown) => {
                logger.error('AGENT: Failed to request correction after validation error', {
                  threadId: this._threadId,
                  error:
                    requestError instanceof Error ? requestError.message : String(requestError),
                });
              });
            }
          });
          return;
        }

        // For other provider errors, emit error and stop
        this._emitError(error, {
          phase: 'provider_response',
          threadId: this._threadId,
          errorType: 'provider_failure' as ErrorType,
          isRetryable: this.isRetryableError(error),
          retryCount: 0,
        });

        // Complete turn tracking even when provider error occurs
        this._completeTurn();
        return;
      }

      // Process agent response
      // Always create AGENT_MESSAGE if there's content OR tool calls
      // Tool calls must be part of an assistant message per OpenAI API requirements
      if (response.content || (response.toolCalls && response.toolCalls.length > 0)) {
        // Calculate context window usage from CURRENT response
        let contextUsage: ThreadTokenUsage;

        if (response.usage) {
          // Calculate current context state
          const modelId = this.model;
          let contextLimit = 200000;

          if (modelId && modelId !== 'unknown-model' && this.providerInstance) {
            const models = this.providerInstance.getAvailableModels();
            const modelInfo = models.find((m) => m.id === modelId);
            if (modelInfo) {
              contextLimit = modelInfo.contextWindow;
            }
          }

          const currentTokens = response.usage.promptTokens + response.usage.completionTokens;
          const percentUsed = contextLimit > 0 ? currentTokens / contextLimit : 0;

          contextUsage = {
            totalPromptTokens: currentTokens,
            totalCompletionTokens: 0, // Not separated
            totalTokens: currentTokens,
            contextLimit,
            percentUsed,
            nearLimit: percentUsed >= 0.8,
          };
        } else {
          // Fallback: use getTokenUsage() if no usage in response
          contextUsage = this.getTokenUsage();
        }

        const agentMessageTokenUsage: TokenUsageMetrics = response.usage
          ? {
              // This turn's token counts
              turn: {
                inputTokens: response.usage.promptTokens,
                outputTokens: response.usage.completionTokens,
                totalTokens: response.usage.totalTokens,
              },
              // Current context window state after this turn
              context: contextUsage,
            }
          : {
              // Fallback: no turn usage data available
              context: contextUsage,
            };

        this._addEventAndEmit({
          type: 'AGENT_MESSAGE',
          data: {
            content: response.content,
            tokenUsage: agentMessageTokenUsage,
          },
          context: { threadId: this._threadId },
        });

        // Extract clean content for UI display and events
        const cleanedContent = response.content.replace(/<think>[\s\S]*?<\/think>/g, '').trim();

        // Emit thinking complete and response complete
        this.emit('agent_thinking_complete');
        this.emit('agent_response_complete', {
          content: cleanedContent,
          tokenUsage: agentMessageTokenUsage,
        });
      }

      // Check if auto-compaction is needed after processing response
      await this._checkAutoCompaction();

      // Handle tool calls
      if (response.toolCalls && response.toolCalls.length > 0) {
        this._executeToolCalls(response.toolCalls);
        // Tools will execute asynchronously and auto-continue or wait for user input
        // Turn tracking and state management handled by tool batch completion
      } else {
        // No tool calls, conversation is complete for this turn
        this._completeTurn();
        this._setState('idle');
        this.emit('conversation_complete');
      }
    } catch (error: unknown) {
      this._setState('idle');

      logger.error('AGENT: Unexpected error in conversation processing', {
        threadId: this._threadId,
        error: error instanceof Error ? error.message : String(error),
        stack: error instanceof Error ? error.stack : undefined,
      });

      this._emitError(error, {
        phase: 'conversation_processing',
        threadId: this._threadId,
        errorType: 'processing_error' as ErrorType,
        isRetryable: false,
        retryCount: 0,
      });

      // Complete turn tracking even when error occurs
      this._completeTurn();

      // Clean up provider resources on error to prevent hanging connections
      if (this.providerInstance) {
        try {
          this.providerInstance.cleanup();
        } catch (cleanupError) {
          logger.warn('Provider cleanup failed', {
            error: cleanupError instanceof Error ? cleanupError.message : String(cleanupError),
          });
        }
      }
    } finally {
      this._abortController = null;
    }
  }

  private async _createResponse(
    messages: ProviderMessage[],
    tools: Tool[],
    signal?: AbortSignal
  ): Promise<AgentMessageResult> {
    const provider = await this.getProvider();

    if (!provider) {
      throw new Error('Cannot send messages to agent with missing provider instance');
    }

    // Default to streaming if provider supports it (unless explicitly disabled)
    const useStreaming = provider.supportsStreaming && provider.config?.streaming !== false;

    if (useStreaming) {
      return this._createStreamingResponse(messages, tools, signal);
    } else {
      return this._createNonStreamingResponse(messages, tools, signal);
    }
  }

  private async _createStreamingResponse(
    messages: ProviderMessage[],
    tools: Tool[],
    signal?: AbortSignal
  ): Promise<AgentMessageResult> {
    // Set to streaming state
    this._setState('streaming');

    // Set up provider event listeners
    const tokenListener = ({ token }: { token: string }) => {
      // Simple pass-through - emit all tokens as received
      this.emit('agent_token', { token });

      // Get context explicitly to ensure AGENT_TOKEN events have projectId
      const context = this._getEventContext();
      this._addEventAndEmit({
        type: 'AGENT_TOKEN',
        data: { token },
        context: { ...context, threadId: this._threadId }, // Merge with existing context to preserve projectId
        transient: true,
      });
    };

    const tokenUsageListener = ({
      usage,
    }: {
      usage: { promptTokens: number; completionTokens: number; totalTokens: number };
    }) => {
      // For streaming updates, we need to track only the delta
      // The completionTokens from streaming events are cumulative
      if (this._currentTurnMetrics && usage.completionTokens) {
        const deltaTokens = usage.completionTokens - this._lastStreamingTokenCount;
        if (deltaTokens > 0) {
          this._addTokensToCurrentTurn('out', deltaTokens);
          this._lastStreamingTokenCount = usage.completionTokens;
        }
      }
      this.emit('token_usage_update', { usage });
    };

    const retryAttemptListener = ({
      attempt,
      delay,
      error,
    }: {
      attempt: number;
      delay: number;
      error: Error;
    }) => {
      // Track retry metrics for the current turn
      if (this._currentTurnMetrics?.retryMetrics) {
        this._currentTurnMetrics.retryMetrics.totalAttempts = attempt;
        this._currentTurnMetrics.retryMetrics.totalDelayMs += delay;
        this._currentTurnMetrics.retryMetrics.lastError = error.message;
      }
      this.emit('retry_attempt', { attempt, delay, error });
    };

    const retryExhaustedListener = ({
      attempts,
      lastError,
    }: {
      attempts: number;
      lastError: Error;
    }) => {
      // Mark retry as failed when exhausted
      if (this._currentTurnMetrics?.retryMetrics) {
        this._currentTurnMetrics.retryMetrics.totalAttempts = attempts;
        this._currentTurnMetrics.retryMetrics.successful = false;
        this._currentTurnMetrics.retryMetrics.lastError = lastError.message;
      }
      this.emit('retry_exhausted', { attempts, lastError });
    };

    // Defensive error listener to prevent uncaught EventEmitter errors from crashing
    const providerErrorListener = (err: unknown) => {
      let msg = '';
      let stack: string | undefined;
      if (err instanceof Error) {
        msg = err.message;
        stack = err.stack;
      } else if (typeof err === 'string') {
        msg = err;
      } else {
        try {
          msg = JSON.stringify(err);
        } catch {
          msg = String(err);
        }
      }

      logger.warn('Provider emitted unexpected error event (handled defensively)', {
        threadId: this._threadId,
        errorMessage: msg.slice(0, 200),
        errorStack: stack,
      });
    };

    // Subscribe to provider events
    if (this.providerInstance) {
      this.providerInstance.on('token', tokenListener);
      this.providerInstance.on('token_usage_update', tokenUsageListener);
      this.providerInstance.on('error', providerErrorListener);
      this.providerInstance.on('retry_attempt', retryAttemptListener);
      this.providerInstance.on('retry_exhausted', retryExhaustedListener);
    }

    try {
      // Get model from thread metadata
      const metadata = this.getThreadMetadata();
      const modelId = metadata?.modelId as string;
      if (!modelId) {
        throw new Error('No model configured for agent');
      }

      if (!this.providerInstance) {
        throw new Error('Cannot create streaming response with missing provider instance');
      }

<<<<<<< HEAD
      // Get conversation state for Responses API chaining
      const thread = this._threadManager.getThread(this._threadId);
      const responseId = thread?.metadata?.openaiResponseId;
      const conversationState =
        responseId && typeof responseId === 'string' ? { openaiResponseId: responseId } : undefined;
=======
      // Build provider request context
      const session = await this.getFullSession();
      const projectId = session?.getProjectId();
      const context: ProviderRequestContext = {
        agent: this,
        toolExecutor: this._toolExecutor,
        session: session || undefined,
        workingDirectory: this._getWorkingDirectory(),
        processEnv: projectId
          ? this._toolExecutor.getEnvironmentManager().getMergedEnvironment(projectId)
          : process.env,
      };
>>>>>>> f688cf03

      const response = await this.providerInstance.createStreamingResponse(
        messages,
        tools,
        modelId,
        signal,
<<<<<<< HEAD
        conversationState
=======
        context
>>>>>>> f688cf03
      );

      // Apply stop reason handling to filter incomplete tool calls
      const processedResponse = this._stopReasonHandler.handleResponse(response, tools);

      // Check for token warnings based on current usage
      const tokenUsage = this.getTokenUsage();
      if (tokenUsage.nearLimit) {
        this.emit('token_budget_warning', {
          message: `Token usage at ${(tokenUsage.percentUsed * 100).toFixed(1)}% of limit`,
          usage: tokenUsage,
        });
      }

      // Add provider response tokens to current turn metrics
      this._addProviderResponseTokensToTurn(processedResponse);

      // Always emit token usage for UI updates
      if (processedResponse.usage) {
        this.emit('token_usage_update', { usage: processedResponse.usage });
      }

      // Store response ID for Responses API chaining (streaming)
      if (response.responseId) {
        const currentMetadata = this.getThreadMetadata() || {};
        this.updateThreadMetadata({
          ...currentMetadata,
          openaiResponseId: response.responseId,
        });
      }

      return {
        content: processedResponse.content,
        toolCalls: processedResponse.toolCalls,
        usage: processedResponse.usage,
      };
    } finally {
      // Clean up event listeners
      if (this.providerInstance) {
        this.providerInstance.removeListener('token', tokenListener);
        this.providerInstance.removeListener('token_usage_update', tokenUsageListener);
        this.providerInstance.removeListener('error', providerErrorListener);
        this.providerInstance.removeListener('retry_attempt', retryAttemptListener);
        this.providerInstance.removeListener('retry_exhausted', retryExhaustedListener);
      }
    }
  }

  private async _createNonStreamingResponse(
    messages: ProviderMessage[],
    tools: Tool[],
    signal?: AbortSignal
  ): Promise<AgentMessageResult> {
    // Set up retry event listeners for non-streaming requests
    const retryAttemptListener = ({
      attempt,
      delay,
      error,
    }: {
      attempt: number;
      delay: number;
      error: Error;
    }) => {
      // Track retry metrics for the current turn
      if (this._currentTurnMetrics?.retryMetrics) {
        this._currentTurnMetrics.retryMetrics.totalAttempts = attempt;
        this._currentTurnMetrics.retryMetrics.totalDelayMs += delay;
        this._currentTurnMetrics.retryMetrics.lastError = error.message;
      }
      this.emit('retry_attempt', { attempt, delay, error });
    };

    const retryExhaustedListener = ({
      attempts,
      lastError,
    }: {
      attempts: number;
      lastError: Error;
    }) => {
      // Mark retry as failed when exhausted
      if (this._currentTurnMetrics?.retryMetrics) {
        this._currentTurnMetrics.retryMetrics.totalAttempts = attempts;
        this._currentTurnMetrics.retryMetrics.successful = false;
        this._currentTurnMetrics.retryMetrics.lastError = lastError.message;
      }
      this.emit('retry_exhausted', { attempts, lastError });
    };

    // Defensive error listener (mirrors streaming path)
    const providerErrorListener = (err: unknown) => {
      let msg = '';
      let stack: string | undefined;
      if (err instanceof Error) {
        msg = err.message;
        stack = err.stack;
      } else if (typeof err === 'string') {
        msg = err;
      } else {
        try {
          msg = JSON.stringify(err);
        } catch {
          msg = String(err);
        }
      }

      logger.warn('Provider emitted unexpected error event (handled defensively)', {
        threadId: this._threadId,
        errorMessage: msg.slice(0, 200),
        errorStack: stack,
      });
    };

    // Subscribe to provider retry events
    if (this.providerInstance) {
      this.providerInstance.on('retry_attempt', retryAttemptListener);
      this.providerInstance.on('retry_exhausted', retryExhaustedListener);
      this.providerInstance.on('error', providerErrorListener);
    }

    try {
      // Get model from thread metadata
      const metadata = this.getThreadMetadata();
      const modelId = metadata?.modelId as string;
      if (!modelId) {
        throw new Error('No model configured for agent');
      }

      if (!this.providerInstance) {
        throw new Error('Cannot create response with missing provider instance');
      }

<<<<<<< HEAD
      // Get conversation state for Responses API chaining
      const thread = this._threadManager.getThread(this._threadId);
      const responseId = thread?.metadata?.openaiResponseId;
      const conversationState =
        responseId && typeof responseId === 'string' ? { openaiResponseId: responseId } : undefined;
=======
      // Build provider request context
      const session = await this.getFullSession();
      const projectId = session?.getProjectId();
      const context: ProviderRequestContext = {
        agent: this,
        toolExecutor: this._toolExecutor,
        session: session || undefined,
        workingDirectory: this._getWorkingDirectory(),
        processEnv: projectId
          ? this._toolExecutor.getEnvironmentManager().getMergedEnvironment(projectId)
          : process.env,
      };
>>>>>>> f688cf03

      const response = await this.providerInstance.createResponse(
        messages,
        tools,
        modelId,
        signal,
<<<<<<< HEAD
        conversationState
=======
        context
>>>>>>> f688cf03
      );

      // Apply stop reason handling to filter incomplete tool calls
      const processedResponse = this._stopReasonHandler.handleResponse(response, tools);

      // Check for token warnings based on current usage
      const tokenUsage = this.getTokenUsage();
      if (tokenUsage.nearLimit) {
        this.emit('token_budget_warning', {
          message: `Token usage at ${(tokenUsage.percentUsed * 100).toFixed(1)}% of limit`,
          usage: tokenUsage,
        });
      }

      // Add provider response tokens to current turn metrics
      this._addProviderResponseTokensToTurn(processedResponse);

      // Always emit token usage for UI updates
      if (processedResponse.usage) {
        this.emit('token_usage_update', { usage: processedResponse.usage });
      }

      // Store response ID for Responses API chaining (non-streaming)
      if (response.responseId) {
        const currentMetadata = this.getThreadMetadata() || {};
        this.updateThreadMetadata({
          ...currentMetadata,
          openaiResponseId: response.responseId,
        });
      }

      return {
        content: processedResponse.content,
        toolCalls: processedResponse.toolCalls,
        usage: processedResponse.usage,
      };
    } finally {
      // Clean up retry event listeners
      if (this.providerInstance) {
        this.providerInstance.removeListener('retry_attempt', retryAttemptListener);
        this.providerInstance.removeListener('retry_exhausted', retryExhaustedListener);
        this.providerInstance.removeListener('error', providerErrorListener);
      }
    }
  }

  private _executeToolCalls(toolCalls: ToolCall[]): void {
    this._setState('tool_execution');

    logger.trace('AGENT: Processing tool calls', {
      threadId: this._threadId,
      toolCallCount: toolCalls.length,
      toolCalls: toolCalls.map((tc) => ({ id: tc.id, name: tc.name })),
    });

    // Create abort controller for tool execution
    // First abort any existing controller to prevent leaks
    if (this._toolAbortController) {
      this._toolAbortController.abort();
    }
    this._toolAbortController = new AbortController();

    // Initialize tool batch tracking
    this._pendingToolCount = toolCalls.length;

    for (const providerToolCall of toolCalls) {
      logger.trace('AGENT: Creating tool call event', {
        threadId: this._threadId,
        toolCallId: providerToolCall.id,
        toolName: providerToolCall.name,
      });

      // Convert ToolCall to ToolCall format
      const toolCall: ToolCall = {
        id: providerToolCall.id,
        name: providerToolCall.name,
        arguments: providerToolCall.arguments,
      };

      // Track active tool call
      this._activeToolCalls.set(toolCall.id, toolCall);

      // Add tool call to thread
      this._addEventAndEmit({
        type: 'TOOL_CALL',
        data: toolCall,
        context: { threadId: this._threadId },
      });

      // Emit tool call start event for UI
      this.emit('tool_call_start', {
        toolName: providerToolCall.name,
        arguments: providerToolCall.arguments,
        callId: providerToolCall.id,
      });

      // Attempt tool execution immediately
      // This will trigger approval flow and create approval requests
      void this._executeSingleTool(toolCall);
    }

    // Agent stays in tool_execution state until all tools complete
    // _handleBatchComplete() will set state to idle when _pendingToolCount reaches 0
  }

  /**
   * Handle TOOL_APPROVAL_RESPONSE events by executing the approved tool
   */
  private _handleToolApprovalResponse(event: LaceEvent): void {
    if (event.type !== 'TOOL_APPROVAL_RESPONSE') return;

    const responseData = event.data;
    const { toolCallId, decision } = responseData;

    // Defense-in-depth: Check if tool has already been executed (duplicate prevention)
    const events = this._threadManager.getEvents(this._threadId);
    const existingResult = events.find((e) => e.type === 'TOOL_RESULT' && e.data.id === toolCallId);

    if (existingResult) {
      logger.warn('AGENT: Prevented duplicate tool execution', {
        threadId: this._threadId,
        toolCallId,
        reason: 'TOOL_RESULT already exists',
      });
      return; // Early exit - don't execute again
    }

    // Find the corresponding TOOL_CALL event
    const toolCallEvent = events.find((e) => e.type === 'TOOL_CALL' && e.data.id === toolCallId);

    if (!toolCallEvent) {
      logger.error('AGENT: No TOOL_CALL event found for approval response', {
        threadId: this._threadId,
        toolCallId,
      });
      return;
    }

    const toolCall = toolCallEvent.data as ToolCall;

    if (decision === ApprovalDecision.ALLOW_SESSION) {
      // Update session tool policy for session-wide approval
      void this._updateSessionToolPolicy(toolCall.name, 'allow');

      // Execute the approved tool
      void this._executeApprovedTool(toolCall);
      return; // Early return to avoid double decrementing
    } else if (decision === ApprovalDecision.ALLOW_ONCE) {
      // Execute the tool once
      void this._executeApprovedTool(toolCall);
      return; // Early return to avoid double decrementing
    } else {
      // SECURITY: Handle DENY and unknown decisions (fail-closed)
      const errorMessage =
        decision === ApprovalDecision.DENY
          ? 'Tool execution denied by user'
          : `Tool execution denied: unknown decision '${decision}'`;

      const errorResult: ToolResult = {
        id: toolCallId,
        status: 'denied',
        content: [{ type: 'text', text: errorMessage }],
      };
      // Remove from active tools tracking (it was denied)
      this._activeToolCalls.delete(toolCallId);
      this._addEventAndEmit({
        type: 'TOOL_RESULT',
        data: errorResult,
        context: { threadId: this._threadId },
      });
    }

    // Handle denied tool completion
    this._pendingToolCount--;
    if (this._pendingToolCount === 0) {
      this._handleBatchComplete();
    }
  }

  /**
   * Execute a single tool call without blocking
   */
  private async _executeSingleTool(toolCall: ToolCall): Promise<void> {
    try {
      const workingDirectory = this._getWorkingDirectory();

      // Check if agent has been stopped before attempting tool execution
      if (!this._initialized) {
        logger.debug('Tool execution skipped - agent has been stopped', {
          threadId: this._threadId,
          toolName: toolCall.name,
          toolCallId: toolCall.id,
        });

        // Clean up tracking state to prevent deadlock
        this._activeToolCalls.delete(toolCall.id);
        this._pendingToolCount--;

        if (this._pendingToolCount === 0) {
          this._handleBatchComplete();
        }

        return; // Skip tool execution if agent is stopped
      }

      // Get session for security policy enforcement
      const session = await this.getFullSession();
      if (!session) {
        throw new Error(
          `Tool execution denied: no session context available for thread ${this._threadId}`
        );
      }

      const toolContext = {
        signal: this._getToolAbortSignal(),
        workingDirectory,
        agent: this,
      };

      // Agent owns permission checking (new callback-free flow)
      const permission = await this._checkToolPermission(toolCall);

      if (permission === 'granted') {
        // Execute immediately without approval
        const result = await this._toolExecutor.execute(toolCall, toolContext);

        // Only add events if thread still exists
        if (this._threadManager.getThread(this._threadId)) {
          // Remove from active tools (it completed)
          this._activeToolCalls.delete(toolCall.id);

          // Add result and update tracking
          this._addEventAndEmit({
            type: 'TOOL_RESULT',
            data: result,
            context: { threadId: this._threadId },
          });
          this.emit('tool_call_complete', {
            toolName: toolCall.name,
            result,
            callId: toolCall.id,
          });

          // Update batch tracking
          this._pendingToolCount--;
          // Note: Tool execution errors should continue the conversation
          // Only user denials/aborts should pause - tool failures should continue

          if (this._pendingToolCount === 0) {
            this._handleBatchComplete();
          }
        }
      } else if (permission === 'approval_required') {
        // Request approval - don't decrement pending count yet
        this._requestToolApproval(toolCall);
        return;
      } else {
        // Permission was denied - create denied result
        const result = this._createDeniedResult(toolCall, 'denied by policy');

        // Only add events if thread still exists
        if (this._threadManager.getThread(this._threadId)) {
          // Remove from active tools (it was denied)
          this._activeToolCalls.delete(toolCall.id);

          // Add result and update tracking
          this._addEventAndEmit({
            type: 'TOOL_RESULT',
            data: result,
            context: { threadId: this._threadId },
          });
          this.emit('tool_call_complete', {
            toolName: toolCall.name,
            result,
            callId: toolCall.id,
          });

          // Update batch tracking
          this._pendingToolCount--;

          if (this._pendingToolCount === 0) {
            this._handleBatchComplete();
          }
        }
      }
    } catch (error: unknown) {
      // Handle permission/execution errors
      logger.error('AGENT: Tool execution failed', {
        threadId: this._threadId,
        toolCallId: toolCall.id,
        toolName: toolCall.name,
        error: error instanceof Error ? error.message : String(error),
      });

      // Emit error event for tool failures
      const toolError =
        error instanceof Error
          ? error
          : new Error(
              `Tool execution failed: ${error instanceof Error ? error.message : String(error)}`
            );
      this._emitError(toolError, {
        phase: 'tool_execution',
        threadId: this._threadId,
        errorType: 'tool_execution' as ErrorType,
        toolName: toolCall.name,
        toolCallId: toolCall.id,
        isRetryable: this.isRetryableError(toolError),
        retryCount: 0,
      });

      // Only handle error if thread still exists
      if (this._threadManager.getThread(this._threadId)) {
        // Remove from active tools
        this._activeToolCalls.delete(toolCall.id);

        const errorResult: ToolResult = {
          id: toolCall.id,
          status: 'failed',
          content: [{ type: 'text', text: error instanceof Error ? error.message : String(error) }],
        };
        this._addEventAndEmit({
          type: 'TOOL_RESULT',
          data: errorResult,
          context: { threadId: this._threadId },
        });

        // Emit tool call complete event for failed execution
        this.emit('tool_call_complete', {
          toolName: toolCall.name,
          result: errorResult,
          callId: toolCall.id,
        });

        // Update batch tracking for errors
        this._pendingToolCount--;
        // Note: Tool execution errors should continue the conversation
        // Only user denials/aborts should pause - tool failures should continue

        if (this._pendingToolCount === 0) {
          this._handleBatchComplete();
        }
      }
    }
  }

  private async _executeApprovedTool(toolCall: ToolCall): Promise<void> {
    try {
      const workingDirectory = this._getWorkingDirectory();

      // Get session for security policy enforcement
      const session = await this.getFullSession();
      if (!session) {
        throw new Error(
          `Tool execution denied: no session context available for thread ${this._threadId}`
        );
      }

      const toolContext = {
        signal: this._getToolAbortSignal(),
        workingDirectory,
        agent: this,
      };

      // Execute through ToolExecutor's approved tool method
      // This bypasses permission checks (already approved) but ensures proper context setup
      const result = await this._toolExecutor.execute(toolCall, toolContext);

      // Only add events if thread still exists
      if (this._threadManager.getThread(this._threadId)) {
        // Remove from active tools (it completed)
        this._activeToolCalls.delete(toolCall.id);

        // Add result and update tracking
        this._addEventAndEmit({
          type: 'TOOL_RESULT',
          data: result,
          context: { threadId: this._threadId },
        });
        this.emit('tool_call_complete', {
          toolName: toolCall.name,
          result,
          callId: toolCall.id,
        });

        // Update batch tracking
        this._pendingToolCount--;
        // Note: Tool execution errors should continue the conversation
        // Only user denials/aborts should pause - tool failures should continue

        if (this._pendingToolCount === 0) {
          this._handleBatchComplete();
        }
      }
    } catch (error: unknown) {
      // Handle execution errors
      logger.error('AGENT: Approved tool execution failed', {
        threadId: this._threadId,
        toolCallId: toolCall.id,
        toolName: toolCall.name,
        error: error instanceof Error ? error.message : String(error),
      });

      // Only handle error if thread still exists
      if (this._threadManager.getThread(this._threadId)) {
        // Remove from active tools
        this._activeToolCalls.delete(toolCall.id);

        const errorResult: ToolResult = {
          id: toolCall.id,
          status: 'failed',
          content: [{ type: 'text', text: error instanceof Error ? error.message : String(error) }],
        };
        this._addEventAndEmit({
          type: 'TOOL_RESULT',
          data: errorResult,
          context: { threadId: this._threadId },
        });

        // Emit tool call complete event for failed execution
        this.emit('tool_call_complete', {
          toolName: toolCall.name,
          result: errorResult,
          callId: toolCall.id,
        });

        // Update batch tracking for errors
        this._pendingToolCount--;
        // Note: Tool execution errors should continue the conversation
        // Only user denials/aborts should pause - tool failures should continue

        if (this._pendingToolCount === 0) {
          this._handleBatchComplete();
        }
      }
    }
  }

  /**
   * Determine if the conversation should continue after a batch of tools completes.
   * Returns false if any tools were denied or aborted, indicating user intervention.
   *
   * This method is called from _handleBatchComplete() when all tools in the current
   * batch have finished executing (_pendingToolCount reaches 0).
   */
  private _shouldContinueAfterToolBatch(): boolean {
    // Get all events to check the most recent tool results
    const events = this._threadManager.getEvents(this._threadId);

    // Count backwards to find all TOOL_RESULT events from this batch
    // They should be the most recent TOOL_RESULT events, appearing after
    // the most recent AGENT_MESSAGE
    let lastAgentMessageIndex = -1;
    for (let i = events.length - 1; i >= 0; i--) {
      if (events[i].type === 'AGENT_MESSAGE') {
        lastAgentMessageIndex = i;
        break;
      }
    }

    // Check all TOOL_RESULT events after the last AGENT_MESSAGE
    for (let i = lastAgentMessageIndex + 1; i < events.length; i++) {
      if (events[i].type === 'TOOL_RESULT') {
        const result = events[i].data as ToolResult;
        if (result.status === 'aborted' || result.status === 'denied') {
          return false; // Don't continue if any tool was denied or aborted
        }
      }
    }

    return true; // Continue if all tools completed successfully
  }

  private _handleBatchComplete(): void {
    // Evaluate continuation before clearing state
    const shouldContinue = this._shouldContinueAfterToolBatch();

    // Clean up tool execution state
    this._toolAbortController = null;
    this._activeToolCalls.clear();

    // Emit TOKEN_USAGE_UPDATE event after tool execution (both paths)
    // This ensures UI gets token updates even when tools are rejected/aborted
    const tokenUsage = this.getTokenUsage();
    this._addEventAndEmit({
      type: 'TOKEN_USAGE_UPDATE',
      data: {
        tokenUsage: {
          context: tokenUsage,
        },
      },
      context: { threadId: this._threadId },
      transient: true,
    });

    if (!shouldContinue) {
      // Has rejections/aborts - wait for user input
      this._setState('idle');
      // Don't auto-continue conversation
    } else {
      // All tools completed successfully - reset error counter and auto-continue conversation
      this._consecutiveRecoverableErrors = 0;
      this._completeTurn();
      this._setState('idle');

      // Emit conversation complete after successful tool batch completion
      this.emit('conversation_complete');

      // Only continue conversation if agent is still running, thread exists, and not aborted
      if (
        this._initialized &&
        this._threadManager.getThread(this._threadId) &&
        !this._abortedSinceLastTurn
      ) {
        logger.trace('AGENT: Auto-continuing conversation after successful tool batch', {
          threadId: this._threadId,
        });
        void this._processConversation();
      } else if (this._abortedSinceLastTurn) {
        logger.trace('AGENT: Skipping auto-continuation due to abort request', {
          threadId: this._threadId,
          abortedSinceLastTurn: this._abortedSinceLastTurn,
        });
      } else {
        logger.debug('AGENT: Skipping auto-continuation (agent not running or thread missing)', {
          threadId: this._threadId,
          initialized: this._initialized,
          hasThread: !!this._threadManager.getThread(this._threadId),
        });
      }
    }

    // Conversation completion handled by event emission, not promises
  }

  private _setState(newState: AgentState): void {
    const oldState = this._state;
    if (oldState !== newState) {
      this._state = newState;
      this.emit('state_change', { from: oldState, to: newState });
      this._addEventAndEmit({
        type: 'AGENT_STATE_CHANGE',
        data: {
          agentId: this._threadId as ThreadId,
          from: oldState,
          to: newState,
        },
        context: { threadId: this._threadId },
        transient: true,
      });

      // Process queue when returning to idle
      if (newState === 'idle' && !this._isProcessingQueue) {
        this.processQueuedMessages().catch((error) => {
          logger.error('AGENT: Failed to process queue on state change', {
            threadId: this._threadId,
            error: error instanceof Error ? error.message : String(error),
          });
        });
      }
    }
  }

  // Agent-specific conversation building (preserves thinking blocks for model context)
  private _buildConversationFromEvents(events: LaceEvent[]): ProviderMessage[] {
    const messages: ProviderMessage[] = [];

    // Track which events have been processed to avoid duplicates
    const processedEventIndices = new Set<number>();

    for (let i = 0; i < events.length; i++) {
      if (processedEventIndices.has(i)) {
        continue;
      }

      const event = events[i];
      if (event.type === 'USER_MESSAGE') {
        messages.push({
          role: 'user',
          content: event.data,
        });
      } else if (event.type === 'AGENT_MESSAGE') {
        // Look ahead to see if there are immediate tool calls after this message
        const toolCallsForThisMessage: ToolCall[] = [];

        // Find tool calls that should be grouped with this agent message
        let nextIndex = i + 1;
        while (nextIndex < events.length) {
          const nextEvent = events[nextIndex];

          // If we hit another AGENT_MESSAGE or USER_MESSAGE, stop looking
          if (nextEvent.type === 'AGENT_MESSAGE' || nextEvent.type === 'USER_MESSAGE') {
            break;
          }

          // If we find a TOOL_CALL, it belongs to this agent message
          if (nextEvent.type === 'TOOL_CALL') {
            const eventToolCall = nextEvent.data;
            toolCallsForThisMessage.push({
              id: eventToolCall.id,
              name: eventToolCall.name,
              arguments: eventToolCall.arguments,
            });
            processedEventIndices.add(nextIndex); // Mark as processed
          }

          nextIndex++;
        }

        // Create the assistant message with tool calls if any
        // IMPORTANT: Keep raw content (including thinking blocks) for model context
        const message: ProviderMessage = {
          role: 'assistant',
          content: event.data.content,
        };

        if (toolCallsForThisMessage.length > 0) {
          message.toolCalls = toolCallsForThisMessage;
        }

        messages.push(message);
      } else if (event.type === 'TOOL_CALL') {
        // If we reach here, it's an orphaned tool call (no preceding AGENT_MESSAGE)
        const toolCall = event.data;

        // Create an assistant message with just the tool call
        messages.push({
          role: 'assistant',
          content: '',
          toolCalls: [
            {
              id: toolCall.id,
              name: toolCall.name,
              arguments: toolCall.arguments,
            },
          ],
        });
      } else if (event.type === 'TOOL_RESULT') {
        const toolResult = event.data;

        // Find the most recent assistant message with tool calls that contains this tool result ID
        let targetAssistantMessage: ProviderMessage | undefined;
        let targetAssistantIndex = -1;

        for (let j = messages.length - 1; j >= 0; j--) {
          const msg = messages[j];
          if (
            msg.role === 'assistant' &&
            msg.toolCalls &&
            msg.toolCalls.some((tc) => tc.id === toolResult.id)
          ) {
            targetAssistantMessage = msg;
            targetAssistantIndex = j;
            break;
          }
        }

        if (targetAssistantMessage) {
          // Find if there's already a user message with tool results after this assistant message
          let existingUserMessage: ProviderMessage | undefined;
          for (let j = targetAssistantIndex + 1; j < messages.length; j++) {
            const msg = messages[j];
            if (msg.role === 'user' && msg.toolResults && msg.toolResults.length > 0) {
              existingUserMessage = msg;
              break;
            }
          }

          if (existingUserMessage) {
            // Add this tool result to the existing user message
            existingUserMessage.toolResults!.push(toolResult);
          } else {
            // Create a new user message with this tool result
            messages.push({
              role: 'user',
              content: '',
              toolResults: [toolResult],
            });
          }
        } else {
          // This tool result doesn't correspond to any assistant message with tool calls
          // Try to find the corresponding TOOL_CALL event to create a synthetic assistant message
          const correspondingToolCallEvent = events.find(
            (e) => e.type === 'TOOL_CALL' && e.data.id === toolResult.id
          );

          if (correspondingToolCallEvent) {
            // Create a synthetic assistant message with the missing tool call
            const toolCallData = correspondingToolCallEvent.data as ToolCall;
            const syntheticAssistantMessage: ProviderMessage = {
              role: 'assistant',
              content: '', // No text content for synthetic message
              toolCalls: [
                {
                  id: toolCallData.id,
                  name: toolCallData.name,
                  arguments: toolCallData.arguments,
                },
              ],
            };

            messages.push(syntheticAssistantMessage);

            // Now create the user message with the tool result
            messages.push({
              role: 'user',
              content: '',
              toolResults: [toolResult],
            });
          } else {
            // Truly orphaned tool result - no corresponding tool call found
            // Skip this tool result to prevent API errors - it represents corrupted data
            // This is a graceful degradation that maintains conversation flow
            continue;
          }
        }
      } else if (
        event.type === 'LOCAL_SYSTEM_MESSAGE' ||
        event.type === 'SYSTEM_PROMPT' ||
        event.type === 'USER_SYSTEM_PROMPT' ||
        event.type === 'TOOL_APPROVAL_REQUEST' ||
        event.type === 'TOOL_APPROVAL_RESPONSE' ||
        event.type === 'COMPACTION' ||
        // Check if it's a transient event type
        isTransientEventType(event.type)
      ) {
        // Skip UI-only events, compaction events, and transient events - they're not sent to model
        continue;
      } else {
        throw new Error(`Unknown event type: ${(event as { type: string }).type}`);
      }
    }

    return this._ensureToolCallCompleteness(messages);
  }

  // Ensure all tool calls have corresponding results to prevent API errors
  private _ensureToolCallCompleteness(messages: ProviderMessage[]): ProviderMessage[] {
    const pendingToolCalls = new Map<string, { name: string; arguments: unknown }>();
    const completedMessages: ProviderMessage[] = [];

    for (const message of messages) {
      completedMessages.push(message);

      if (message.role === 'assistant' && message.toolCalls) {
        // Track tool calls that need results
        for (const toolCall of message.toolCalls) {
          pendingToolCalls.set(toolCall.id, {
            name: toolCall.name,
            arguments: toolCall.arguments,
          });
        }
      } else if (message.role === 'user' && message.toolResults) {
        // Mark tool calls as completed
        for (const toolResult of message.toolResults) {
          if (toolResult.id) {
            pendingToolCalls.delete(toolResult.id);
          }
        }
      }
    }

    // If there are still pending tool calls, create synthetic results
    if (pendingToolCalls.size > 0) {
      const syntheticResults = Array.from(pendingToolCalls.entries()).map(([id, toolCall]) => ({
        id,
        content: [
          {
            type: 'text' as const,
            text: `Tool execution interrupted. The ${toolCall.name} tool was called but no result was captured.`,
          },
        ],
        status: 'failed' as const,
      }));

      completedMessages.push({
        role: 'user',
        content: '',
        toolResults: syntheticResults,
      });
    }

    return completedMessages;
  }

  // Override emit to provide type safety
  emit<K extends keyof AgentEvents>(event: K, ...args: AgentEvents[K]): boolean {
    return super.emit(event, ...args);
  }

  // Override on to provide type safety
  on<K extends keyof AgentEvents>(event: K, listener: (...args: AgentEvents[K]) => void): this {
    return super.on(event, listener);
  }

  // Override once to provide type safety
  once<K extends keyof AgentEvents>(event: K, listener: (...args: AgentEvents[K]) => void): this {
    return super.once(event, listener);
  }

  // Turn tracking implementation
  private _startTurnTracking(userInput: string): void {
    const turnId = `turn_${Date.now()}_${Math.random().toString(36).substr(2, 9)}`;
    // Reset abort flag at the start of each turn
    this._abortedSinceLastTurn = false;
    this._currentTurnMetrics = {
      startTime: new Date(),
      elapsedMs: 0,
      tokensIn: 0,
      tokensOut: 0,
      turnId,
      retryMetrics: {
        totalAttempts: 0,
        totalDelayMs: 0,
        successful: true, // Assume success until proven otherwise
      },
    };

    // Reset streaming token count for new turn
    this._lastStreamingTokenCount = 0;

    this.emit('turn_start', { turnId, userInput, metrics: { ...this._currentTurnMetrics } });
    this._startProgressTimer();
  }

  private _startProgressTimer(): void {
    this._progressTimer = setInterval(() => {
      if (this._currentTurnMetrics) {
        try {
          const newElapsedMs = Date.now() - this._currentTurnMetrics.startTime.getTime();
          // Only emit if elapsed time has meaningfully changed (reduce unnecessary re-renders)
          if (Math.abs(newElapsedMs - this._currentTurnMetrics.elapsedMs) >= 500) {
            this._currentTurnMetrics.elapsedMs = newElapsedMs;
            this.emit('turn_progress', { metrics: { ...this._currentTurnMetrics } });
          }
        } catch (error) {
          // Defensive error handling for progress timer
          logger.debug('Progress timer error', {
            error: error instanceof Error ? error.message : String(error),
            threadId: this._threadId,
          });
        }
      }
    }, 1000); // Every second
  }

  private _clearProgressTimer(): void {
    if (this._progressTimer) {
      clearInterval(this._progressTimer);
      this._progressTimer = null;
    }
  }

  private async _checkAutoCompaction(): Promise<void> {
    if (!this._autoCompactConfig.enabled) return;

    // Check if we should compact based on token usage percentage
    const tokenUsage = this.getTokenUsage();
    if (tokenUsage.percentUsed >= this._autoCompactConfig.threshold) {
      logger.info('Auto-compacting due to token limit approaching', {
        threadId: this._threadId,
        percentUsed: tokenUsage.percentUsed,
        threshold: this._autoCompactConfig.threshold,
      });

      try {
        // Emit compaction event
        this.emit('compaction_start', { auto: true });
        this._addEventAndEmit({
          type: 'COMPACTION_START',
          data: { auto: true },
          context: { threadId: this._threadId },
          transient: true,
        });

        await this.compact(this._threadId);

        // Emit compaction complete event
        this.emit('compaction_complete', { success: true });
        this._addEventAndEmit({
          type: 'COMPACTION_COMPLETE',
          data: { success: true },
          context: { threadId: this._threadId },
          transient: true,
        });
      } catch (error) {
        logger.error('Auto-compaction failed', {
          threadId: this._threadId,
          error: error instanceof Error ? error.message : String(error),
        });
        // Emit thinking complete even on failure
        this.emit('agent_thinking_complete');
        // Don't throw - continue conversation even if compaction fails
      }
    }
  }

  private _completeTurn(): void {
    if (this._currentTurnMetrics) {
      this._clearProgressTimer();

      // Update final elapsed time
      this._currentTurnMetrics.elapsedMs =
        Date.now() - this._currentTurnMetrics.startTime.getTime();

      // Ensure elapsed time is at least 1ms for testing
      if (this._currentTurnMetrics.elapsedMs === 0) {
        this._currentTurnMetrics.elapsedMs = 1;
      }

      this.emit('turn_complete', {
        turnId: this._currentTurnMetrics.turnId,
        metrics: { ...this._currentTurnMetrics },
      });

      this._currentTurnMetrics = null;
    }
  }

  // Helper to extract parent thread ID
  private _getParentThreadId(): string {
    // Extract parent thread ID by removing hierarchical suffix
    const dotIndex = this._threadId.indexOf('.');
    return dotIndex > 0 ? this._threadId.substring(0, dotIndex) : this._threadId;
  }

  // Helper to get tool abort signal, ensuring it's aborted if agent is already aborted
  private _getToolAbortSignal(): AbortSignal {
    if (this._toolAbortController) {
      return this._toolAbortController.signal;
    }

    // Create a new controller
    const controller = new AbortController();

    // If the agent was aborted since the last turn, immediately abort the new controller
    // This prevents late approvals from executing after abort
    if (this._abortedSinceLastTurn) {
      controller.abort('Agent was aborted');
    }

    return controller.signal;
  }

  // Token tracking helper methods
  private _estimateTokens(text: string): number {
    return estimateTokens(text);
  }

  private _estimateConversationTokens(messages: ProviderMessage[]): number {
    let totalTokens = 0;

    try {
      for (const message of messages) {
        // Estimate message content tokens
        totalTokens += this._estimateTokens(message.content || '');

        // Add overhead for message structure (role, etc)
        totalTokens += 4; // Approximate overhead per message

        // Estimate tool calls if present
        if (message.toolCalls) {
          for (const toolCall of message.toolCalls) {
            try {
              totalTokens += this._estimateTokens(JSON.stringify(toolCall.arguments));
              totalTokens += 10; // Tool call structure overhead
            } catch {
              // Handle circular references or other JSON errors
              totalTokens += 50; // Conservative estimate for failed serialization
            }
          }
        }

        // Estimate tool results if present
        if (message.toolResults) {
          for (const result of message.toolResults) {
            try {
              const resultText = result.content.map((block) => block.text || '').join('');
              totalTokens += this._estimateTokens(resultText);
              totalTokens += 10; // Tool result structure overhead
            } catch {
              // Handle any content processing errors
              totalTokens += 50; // Conservative estimate
            }
          }
        }
      }

      // Sanity check
      if (!Number.isFinite(totalTokens) || totalTokens < 0) {
        logger.warn('Invalid token estimation, using fallback', {
          calculatedTokens: totalTokens,
          messageCount: messages.length,
        });
        return messages.length * 100; // Fallback: rough estimate per message
      }

      return totalTokens;
    } catch (error) {
      logger.error('Error estimating conversation tokens', {
        error: error instanceof Error ? error.message : String(error),
        messageCount: messages.length,
      });
      return messages.length * 100; // Fallback: rough estimate per message
    }
  }

  private _addTokensToCurrentTurn(direction: 'in' | 'out', tokens: number): void {
    if (this._currentTurnMetrics && tokens > 0 && Number.isFinite(tokens)) {
      if (direction === 'in') {
        this._currentTurnMetrics.tokensIn += tokens;
      } else {
        this._currentTurnMetrics.tokensOut += tokens;
      }

      // Emit immediate progress update on token changes
      this._currentTurnMetrics.elapsedMs =
        Date.now() - this._currentTurnMetrics.startTime.getTime();
      this.emit('turn_progress', { metrics: { ...this._currentTurnMetrics } });
    }
  }

  private _addProviderResponseTokensToTurn(response: {
    usage?: { promptTokens?: number; completionTokens?: number };
    content?: string;
  }): void {
    if (!this._currentTurnMetrics) return;

    // Use native token counts if available, otherwise estimate
    if (response.usage) {
      // Only add completion tokens to turn metrics
      // promptTokens include entire conversation context, not just current turn
      if (response.usage.completionTokens) {
        this._addTokensToCurrentTurn('out', response.usage.completionTokens);
      }
    } else {
      // Fallback to estimation when usage data is unavailable
      if (response.content) {
        const estimatedOutputTokens = this._estimateTokens(response.content);
        this._addTokensToCurrentTurn('out', estimatedOutputTokens);
      }
    }
  }

  /**
   * Helper method to emit error events with enhanced context, with fallback for getInfo() failures
   */
  private _emitError(error: unknown, baseContext: Record<string, unknown>): void {
    try {
      const agentInfo = this.getInfo();
      this.emit('error', {
        error: error instanceof Error ? error : new Error(String(error)),
        context: {
          ...baseContext,
          providerName: this.providerInstance?.providerName,
          providerInstanceId: agentInfo.providerInstanceId,
          modelId: agentInfo.modelId,
        },
      });
    } catch (_infoError) {
      // If getInfo() fails, emit basic error without agent info
      this.emit('error', {
        error: error instanceof Error ? error : new Error(String(error)),
        context: {
          ...baseContext,
          providerName: this.providerInstance?.providerName,
          providerInstanceId: 'unknown',
          modelId: 'unknown',
        },
      });
    }
  }

  /**
   * Replay all historical events from current thread for session resumption
   * Used during --continue and session resumption
   */
  replaySessionEvents(): void {
    const events = this._threadManager.getEvents(this._threadId);

    // Emit each historical event for UI rebuilding
    for (const event of events) {
      this.emit('thread_event_added', {
        event,
        threadId: event.context?.threadId ?? this._threadId,
      });
    }
  }

  // Thread management API - proxies to ThreadManager

  getLaceEvents(threadId?: string): LaceEvent[] {
    const targetThreadId = threadId || this._threadId;
    return this._threadManager.getEvents(targetThreadId);
  }

  getAllEvents(threadId?: string): LaceEvent[] {
    const targetThreadId = threadId || this._threadId;
    return this._threadManager.getAllEvents(targetThreadId);
  }

  generateThreadId(): ThreadId {
    return asThreadId(this._threadManager.generateThreadId());
  }

  createThread(threadId: string): void {
    this._threadManager.createThread(threadId);
  }

  updateThreadMetadata(metadata: Record<string, unknown>): void {
    const thread = this._threadManager.getThread(this._threadId);
    if (thread) {
      // Initialize metadata if it doesn't exist
      thread.metadata = { ...(thread.metadata || {}), ...metadata };
      // Update timestamp
      thread.updatedAt = new Date();
      // Save through ThreadManager
      this._threadManager.saveThread(thread);
    }
  }

  getThreadMetadata(): Record<string, unknown> | undefined {
    const thread = this._threadManager.getThread(this._threadId);
    return thread?.metadata;
  }

  getThreadCreatedAt(): Date | undefined {
    const thread = this._threadManager.getThread(this._threadId);
    return thread?.createdAt;
  }

  resumeOrCreateThread(threadId?: string): ThreadSessionInfo {
    const result = this._threadManager.resumeOrCreate(threadId);

    // If resuming existing thread, replay events for UI
    if (result.isResumed) {
      this.replaySessionEvents();
    }

    return result;
  }

  getLatestThreadId(): string | null {
    return this._threadManager.getLatestThreadId();
  }

  private async _handleCompactCommand(): Promise<void> {
    this.emit('compaction_start', { auto: false });
    this._addEventAndEmit({
      type: 'COMPACTION_START',
      data: { auto: false },
      context: { threadId: this._threadId },
      transient: true,
    });

    try {
      // Use the AI-powered summarization strategy
      await this.compact(this._threadId);

      // Emit compaction complete event for UI updates
      this.emit('compaction_complete', { success: true });
      this._addEventAndEmit({
        type: 'COMPACTION_COMPLETE',
        data: { success: true },
        context: { threadId: this._threadId },
        transient: true,
      });
    } catch (error) {
      this.emit('compaction_complete', { success: false });
      this._addEventAndEmit({
        type: 'COMPACTION_COMPLETE',
        data: { success: false },
        context: { threadId: this._threadId },
        transient: true,
      });
      this.emit('error', {
        error: error instanceof Error ? error : new Error('Compaction failed'),
        context: { operation: 'compact', threadId: this._threadId },
      });
    }
  }

  async compact(threadId: string): Promise<void> {
    // Use the AI-powered summarization strategy for better compaction
    const result = await this._threadManager.compact(threadId, 'summarize', {
      agent: this,
    });

    // Emit EVENT_UPDATED for each hidden event
    for (const eventId of result.hiddenEventIds) {
      this._addEventAndEmit({
        type: 'EVENT_UPDATED',
        data: {
          eventId,
          visibleToModel: false,
        },
        transient: true,
        context: { threadId },
      });
    }

    // Compaction handling is now automatic through event sourcing
    // TokenBudgetManager no longer needed for compaction tracking
  }

  /**
   * Generate a summary using the current conversation context
   * Used by compaction strategies to leverage the agent's full context
   */
  async generateSummary(promptContent: string, events: LaceEvent[]): Promise<string> {
    // Build conversation messages from the provided events
    const messages = this._buildConversationFromEvents(events);

    // Add the summarization prompt
    messages.push({
      role: 'user',
      content: promptContent,
    });

    const provider = await this.getProvider();

    if (!provider) {
      throw new Error('Cannot create summary with missing provider instance');
    }

    // Get the summary using this agent's provider and model
    const model = this.model;
    const validModel = model === 'unknown-model' ? 'default' : model;
    const response = await provider.createResponse(
      messages,
      [], // No tools for summarization
      validModel
    );

    return response.content;
  }

  /**
   * Add a system message to the current thread
   * Used for error messages, notifications, etc.
   */
  addSystemMessage(message: string, threadId?: string): LaceEvent | null {
    const targetThreadId = threadId || this._threadId;
    if (!targetThreadId) {
      throw new Error('No active thread available for system message');
    }
    return this._addEventAndEmit({
      type: 'LOCAL_SYSTEM_MESSAGE',
      data: message,
      context: { threadId: targetThreadId },
    });
  }

  /**
   * Get context information for thread events
   */
  private _getEventContext(): { sessionId?: string; projectId?: string; agentId?: string } {
    const thread = this._threadManager.getThread(this._threadId);

    // Context handling cleaned up - root issue was in session-service.ts

    return {
      sessionId: thread?.sessionId,
      projectId: thread?.projectId,
      agentId: this._threadId, // Use threadId as agentId since each agent has one thread
    };
  }

  /**
   * Helper method to add event to ThreadManager and emit Agent event
   * This ensures Agent is the single event source for UI updates
   */
  private _addEventAndEmit(event: LaceEvent): LaceEvent | null {
    // Safety check: only skip tool execution events if agent is stopped
    // Allow approval events to proceed for proper test cleanup
    if (!this._initialized && event.type === 'TOOL_RESULT') {
      logger.debug('AGENT: Skipping tool result - agent stopped', {
        threadId: event.context?.threadId ?? this._threadId,
        type: event.type,
      });
      return null;
    }

    // Safety check: only add events if thread exists
    if (event.context?.threadId && !this._threadManager.getThread(event.context.threadId)) {
      logger.warn('AGENT: Skipping event addition - thread not found', {
        threadId: event.context?.threadId ?? this._threadId,
        type: event.type,
      });
      return null;
    }

    // Ensure context is complete - merge with thread context if needed
    const threadContext = this._getEventContext();

    if (!event.context) {
      event.context = threadContext;
    } else {
      // Merge context to ensure projectId and sessionId are present
      event.context = {
        sessionId: event.context.sessionId || threadContext.sessionId,
        projectId: event.context.projectId || threadContext.projectId,
        ...event.context, // Preserve any additional context fields
      };
    }

    const addedEvent = this._threadManager.addEvent(event);

    if (addedEvent) {
      this.emit('thread_event_added', {
        event: addedEvent,
        threadId: event.context?.threadId ?? this._threadId,
      });
    }
    return addedEvent;
  }

  // Message queue methods
  queueMessage(
    content: string,
    type: QueuedMessage['type'] = 'user',
    metadata?: QueuedMessage['metadata']
  ): string {
    const id = `msg_${Date.now()}_${Math.random().toString(36).substr(2, 9)}`;
    const message: QueuedMessage = {
      id,
      type,
      content,
      timestamp: new Date(),
      metadata,
    };

    // High priority messages go to the front
    if (metadata?.priority === 'high') {
      this._messageQueue.unshift(message);
    } else {
      this._messageQueue.push(message);
    }

    return id;
  }

  getQueueStats(): MessageQueueStats {
    const queueLength = this._messageQueue.length;
    const highPriorityCount = this._messageQueue.filter(
      (msg) => msg.metadata?.priority === 'high'
    ).length;

    let oldestMessageAge: number | undefined;
    if (queueLength > 0) {
      const oldestMessage = this._messageQueue[this._messageQueue.length - 1];
      oldestMessageAge = Math.max(0, Date.now() - oldestMessage.timestamp.getTime());
    }

    return {
      queueLength,
      oldestMessageAge,
      highPriorityCount,
    };
  }

  getQueueContents(): readonly QueuedMessage[] {
    return [...this._messageQueue];
  }

  clearQueue(filter?: (msg: QueuedMessage) => boolean): number {
    if (!filter) {
      const clearedCount = this._messageQueue.length;
      this._messageQueue = [];
      return clearedCount;
    }

    const originalLength = this._messageQueue.length;
    this._messageQueue = this._messageQueue.filter((msg) => !filter(msg));
    return originalLength - this._messageQueue.length;
  }

  async processQueuedMessages(): Promise<void> {
    if (this._isProcessingQueue || this._messageQueue.length === 0) {
      return;
    }

    this._isProcessingQueue = true;
    this.emit('queue_processing_start');

    try {
      while (this._messageQueue.length > 0) {
        const message = this._messageQueue.shift()!;

        try {
          await this._processMessage(message.content);
        } catch (error) {
          logger.warn('AGENT: Failed to process queued message', {
            messageId: message.id,
            error: error instanceof Error ? error.message : String(error),
          });
        }
      }
    } finally {
      this._isProcessingQueue = false;
      this.emit('queue_processing_complete');
    }
  }

  /**
   * Handle approval response from web API, maintaining architectural boundaries.
   *
   * The web layer should only communicate with the Agent interface, not directly
   * access ThreadManager. This method encapsulates approval response logic with
   * proper error handling for race conditions.
   */
  handleApprovalResponse(toolCallId: string, decision: ApprovalDecision): void {
    // Create approval response event with atomic database transaction
    // The persistence layer handles duplicate detection idempotently
    this._addEventAndEmit({
      type: 'TOOL_APPROVAL_RESPONSE',
      data: {
        toolCallId,
        decision,
      },
      context: { threadId: this._threadId },
    });
  }

  /**
   * Get pending tool approvals for this agent's thread.
   *
   * Returns tool calls that have approval requests but no responses yet.
   * The web layer should use this instead of directly accessing ThreadManager.
   */
  getPendingApprovals(): Array<{
    toolCallId: string;
    toolCall: unknown;
    requestedAt: Date;
  }> {
    return this._threadManager.getPendingApprovals(this._threadId);
  }

  /**
   * Get a tool call event by its ID.
   *
   * This provides controlled access to thread events for the web layer
   * without exposing ThreadManager directly.
   */
  getToolCallEventById(toolCallId: string): LaceEvent | undefined {
    const events = this._threadManager.getEvents(this._threadId);
    return events.find((e) => e.type === 'TOOL_CALL' && e.data.id === toolCallId);
  }

  /**
   * Get a tool call event by tool call ID for a specific thread.
   *
   * Used by web layer components that need to look up tool calls
   * without direct ThreadManager access.
   */
  getToolCallEventByIdForThread(toolCallId: string, threadId: string): LaceEvent | undefined {
    const events = this._threadManager.getEvents(threadId);
    return events.find((e) => e.type === 'TOOL_CALL' && e.data.id === toolCallId);
  }

  /**
   * Check if an approval request already exists for the given tool call ID.
   */
  checkExistingApprovalRequest(toolCallId: string): boolean {
    const events = this._threadManager.getEvents(this._threadId);
    return events.some(
      (e) => e.type === 'TOOL_APPROVAL_REQUEST' && e.data.toolCallId === toolCallId
    );
  }

  /**
   * Check for existing approval response for the given tool call ID.
   */
  checkExistingApprovalResponse(toolCallId: string): ApprovalDecision | null {
    const events = this._threadManager.getEvents(this._threadId);
    const responseEvent = events.find(
      (e) => e.type === 'TOOL_APPROVAL_RESPONSE' && e.data.toolCallId === toolCallId
    );
    return responseEvent ? (responseEvent.data as ToolApprovalResponseData).decision : null;
  }

  /**
   * Add an approval request event for the given tool call ID.
   * Used by EventApprovalCallback to create approval requests.
   */
  addApprovalRequestEvent(toolCallId: string): LaceEvent {
    const event = this._addEventAndEmit({
      type: 'TOOL_APPROVAL_REQUEST',
      data: {
        toolCallId: toolCallId,
      },
      context: { threadId: this._threadId },
    });

    if (!event) {
      throw new Error(`Failed to create TOOL_APPROVAL_REQUEST event for toolCallId: ${toolCallId}`);
    }

    return event;
  }

  /**
   * Request tool approval and wait for user decision.
   *
   * Public API for providers (like Claude SDK) that need to integrate
   * with Lace's approval system before executing tools.
   *
   * Creates TOOL_CALL and TOOL_APPROVAL_REQUEST events, then polls for
   * TOOL_APPROVAL_RESPONSE from the UI.
   */
  async requestToolApproval(toolCall: ToolCall, signal: AbortSignal): Promise<ApprovalDecision> {
    logger.debug('[requestToolApproval] Creating TOOL_CALL event', { toolCallId: toolCall.id });

    // Create TOOL_CALL event (same pattern as _executeToolCalls)
    const toolCallEvent = this._addEventAndEmit({
      type: 'TOOL_CALL',
      data: toolCall,
      context: { threadId: this._threadId },
    });

    logger.debug('[requestToolApproval] TOOL_CALL event created', {
      eventId: toolCallEvent?.id,
      toolCallId: toolCall.id,
    });

    // Create TOOL_APPROVAL_REQUEST event
    logger.debug('[requestToolApproval] Creating TOOL_APPROVAL_REQUEST event', {
      toolCallId: toolCall.id,
    });

    const requestEvent = this.addApprovalRequestEvent(toolCall.id);

    logger.debug('[requestToolApproval] TOOL_APPROVAL_REQUEST event created', {
      eventId: requestEvent.id,
      toolCallId: toolCall.id,
    });

    // Poll for approval response
    const maxWaitMs = 300000; // 5 minutes
    const pollIntervalMs = 100;
    const startTime = Date.now();

    return new Promise((resolve, reject) => {
      const abortHandler = () => {
        reject(new Error('Tool approval aborted'));
      };
      signal.addEventListener('abort', abortHandler, { once: true });

      const pollInterval = setInterval(() => {
        if (signal.aborted) {
          clearInterval(pollInterval);
          reject(new Error('Tool approval aborted'));
          return;
        }

        if (Date.now() - startTime > maxWaitMs) {
          clearInterval(pollInterval);
          signal.removeEventListener('abort', abortHandler);
          reject(new Error(`Tool approval timeout after ${maxWaitMs}ms`));
          return;
        }

        const decision = this.checkExistingApprovalResponse(toolCall.id);
        if (decision !== null) {
          clearInterval(pollInterval);
          signal.removeEventListener('abort', abortHandler);
          resolve(decision);
        }
      }, pollIntervalMs);
    });
  }

  /**
   * Check tool policy and determine if approval is required.
   * Agent owns this logic instead of ToolExecutor.
   */
  private async _checkToolPermission(
    toolCall: ToolCall
  ): Promise<'granted' | 'approval_required' | 'denied'> {
    const session = await this.getFullSession();
    if (!session) return 'denied';

    // SECURITY: Check tool allowlist first (fail-closed)
    const config = session.getEffectiveConfiguration();
    if (config.tools && !config.tools.includes(toolCall.name)) {
      return 'denied'; // Tool not in allowlist
    }

    // Check if tool is marked as safeInternal (auto-allowed)
    const tool = this._toolExecutor.getTool(toolCall.name);
    if (tool?.annotations?.safeInternal) {
      return 'granted'; // Safe internal tools are always allowed
    }

    // Check specific tool policy with permission override mode
    const configuredPolicy = session.getToolPolicy(toolCall.name);
    const effectivePolicy = tool
      ? this._toolExecutor.getEffectivePolicy(tool, configuredPolicy)
      : configuredPolicy;

    switch (effectivePolicy) {
      case 'allow':
        return 'granted';
      case 'deny':
        return 'denied';
      case 'ask':
        return 'approval_required';
      default:
        return 'approval_required'; // Safe default
    }
  }

  /**
   * Request tool approval by creating TOOL_APPROVAL_REQUEST event.
   * Agent waits for external approval response via _handleToolApprovalResponse().
   */
  private _requestToolApproval(toolCall: ToolCall): void {
    // 1. Create approval request event (in correct thread!)
    const eventContext = this._getEventContext();
    this._addEventAndEmit({
      type: 'TOOL_APPROVAL_REQUEST',
      data: { toolCallId: toolCall.id },
      context: {
        threadId: this._threadId,
        sessionId: eventContext.sessionId,
      },
    });

    // Do NOT wait internally or execute - that happens via _handleToolApprovalResponse()
    // when TOOL_APPROVAL_RESPONSE events arrive from UI/automation

    // Approval request created, tool remains in pending state until external approval
  }

  /**
   * Create denied tool result for rejected approvals.
   */
  private _createDeniedResult(toolCall: ToolCall, decision: string): ToolResult {
    return {
      id: toolCall.id,
      content: [{ type: 'text', text: `Tool execution denied: ${decision}` }],
      status: 'failed',
    };
  }

  private _getWorkingDirectory(): string | undefined {
    logger.trace('Agent._getWorkingDirectory() called', {
      threadId: this._threadId,
      agentState: this.getCurrentState(),
    });

    try {
      // Get the current thread to find its session and project
      const thread = this._threadManager.getThread(this._threadId);
      logger.trace('Agent._getWorkingDirectory() - got thread', {
        threadId: this._threadId,
        hasThread: !!thread,
        threadSessionId: thread?.sessionId,
        threadProjectId: thread?.projectId,
        threadMetadata: thread?.metadata,
      });

      if (!thread) {
        logger.warn('Agent._getWorkingDirectory() - no thread found, returning undefined', {
          threadId: this._threadId,
        });
        return undefined;
      }

      // If thread has a sessionId, get the session's working directory
      // This is important for container workspaces where session uses clone path
      if (thread.sessionId) {
        logger.trace('Agent._getWorkingDirectory() - thread has sessionId, looking up session', {
          threadId: this._threadId,
          sessionId: thread.sessionId,
        });

        // Try to get the full Session instance first (for workspace-aware path)
        const sessionInstance = Session.getByIdSync(thread.sessionId as ThreadId);
        if (sessionInstance) {
          const workingDir = sessionInstance.getWorkingDirectory();
          logger.trace(
            'Agent._getWorkingDirectory() - got working directory from Session instance',
            {
              threadId: this._threadId,
              sessionId: thread.sessionId,
              workingDirectory: workingDir,
            }
          );
          return workingDir;
        }

        // Fallback to session data if instance not available
        const session = Session.getSession(thread.sessionId);
        logger.trace('Agent._getWorkingDirectory() - got session from sessionId', {
          threadId: this._threadId,
          sessionId: thread.sessionId,
          hasSession: !!session,
          sessionProjectId: session?.projectId,
        });

        if (session?.projectId) {
          logger.trace('Agent._getWorkingDirectory() - session has projectId, looking up project', {
            threadId: this._threadId,
            sessionId: thread.sessionId,
            projectId: session.projectId,
          });

          const project = Project.getById(session.projectId);
          const workingDir = project?.getWorkingDirectory();
          logger.trace(
            'Agent._getWorkingDirectory() - got project and working directory from session path',
            {
              threadId: this._threadId,
              sessionId: thread.sessionId,
              projectId: session.projectId,
              hasProject: !!project,
              workingDirectory: workingDir,
              processCwd: process.cwd(),
            }
          );

          return workingDir;
        }
      }

      // If thread has a direct projectId, use that
      if (thread.projectId) {
        logger.trace(
          'Agent._getWorkingDirectory() - thread has direct projectId, looking up project',
          {
            threadId: this._threadId,
            projectId: thread.projectId,
          }
        );

        const project = Project.getById(thread.projectId);
        const workingDir = project?.getWorkingDirectory();
        logger.trace(
          'Agent._getWorkingDirectory() - got project and working directory from direct thread path',
          {
            threadId: this._threadId,
            projectId: thread.projectId,
            hasProject: !!project,
            workingDirectory: workingDir,
            processCwd: process.cwd(),
          }
        );

        return workingDir;
      }

      // No fallback - return undefined if we can't determine working directory
      logger.warn(
        'Agent._getWorkingDirectory() - no session or project found, cannot determine working directory',
        {
          threadId: this._threadId,
          processCwd: process.cwd(),
        }
      );
      return undefined;
    } catch (error) {
      logger.warn('Failed to get working directory from session/project', {
        threadId: this._threadId,
        error: error instanceof Error ? error.message : String(error),
        processCwd: process.cwd(),
      });
      return undefined;
    }
  }

  async getFullSession(): Promise<Session | undefined> {
    try {
      const thread = this._threadManager.getThread(this._threadId);
      if (!thread?.sessionId) {
        return undefined;
      }

      return (await Session.getById(asThreadId(thread.sessionId))) || undefined;
    } catch (error) {
      logger.error('Agent.getFullSession() - error getting session', {
        threadId: this._threadId,
        error: error instanceof Error ? error.message : String(error),
      });
      return undefined;
    }
  }

  private _getSession(): { getWorkingDirectory(): string } | undefined {
    try {
      const thread = this._threadManager.getThread(this._threadId);
      if (!thread?.sessionId) {
        return undefined;
      }

      const sessionData = Session.getSession(thread.sessionId);
      if (!sessionData) {
        return undefined;
      }

      // Create a session-like object with getWorkingDirectory method
      return {
        getWorkingDirectory: () => {
          if (sessionData.configuration?.workingDirectory) {
            return sessionData.configuration.workingDirectory as string;
          }

          if (sessionData.projectId) {
            const project = Project.getById(sessionData.projectId);
            if (project) {
              return project.getWorkingDirectory();
            }
          }

          // Return undefined instead of throwing - caller will handle
          return undefined as unknown as string;
        },
      };
    } catch (error) {
      logger.debug('Failed to get session for prompt generation', {
        threadId: this._threadId,
        error: error instanceof Error ? error.message : String(error),
      });
      return undefined;
    }
  }

  private _getProject(): { getWorkingDirectory(): string } | undefined {
    try {
      const thread = this._threadManager.getThread(this._threadId);

      // First try to get project through session
      if (thread?.sessionId) {
        const sessionData = Session.getSession(thread.sessionId);
        if (sessionData?.projectId) {
          const project = Project.getById(sessionData.projectId);
          return project || undefined;
        }
      }

      // Then try direct project association
      if (thread?.projectId) {
        const project = Project.getById(thread.projectId);
        return project || undefined;
      }

      return undefined;
    } catch (error) {
      logger.debug('Failed to get project for prompt generation', {
        threadId: this._threadId,
        error: error instanceof Error ? error.message : String(error),
      });
      return undefined;
    }
  }

  // ===============================
  // Configuration management methods
  // ===============================

  /**
   * Get agent-specific configuration
   */
  getConfiguration(): AgentConfiguration {
    return { ...this._configuration };
  }

  /**
   * Get effective configuration (merged with session and project)
   */
  getEffectiveConfiguration(): AgentConfiguration {
    try {
      // Get thread to find session and project
      const thread = this._threadManager.getThread(this._threadId);
      if (!thread) return { ...this._configuration };

      let sessionConfig: AgentConfiguration = {};
      let projectConfig: AgentConfiguration = {};

      // Get session configuration if thread has a sessionId
      const sessionId = thread.sessionId;

      if (sessionId) {
        const sessionData = Session.getSession(sessionId);
        if (sessionData) {
          sessionConfig = (sessionData.configuration as AgentConfiguration) || {};

          // Get project configuration if session has a projectId
          if (sessionData.projectId) {
            const project = Project.getById(sessionData.projectId);
            if (project) {
              projectConfig = (project.getConfiguration() as AgentConfiguration) || {};
            }
          }
        }
      }

      // If thread has a direct projectId, use that
      if (thread.projectId) {
        const project = Project.getById(thread.projectId);
        if (project) {
          projectConfig = (project.getConfiguration() as AgentConfiguration) || {};
        }
      }

      // Merge configurations: project < session < agent
      const merged = { ...projectConfig, ...sessionConfig, ...this._configuration };

      // Special handling for nested objects
      if (
        projectConfig.toolPolicies ||
        sessionConfig.toolPolicies ||
        this._configuration.toolPolicies
      ) {
        merged.toolPolicies = {
          ...projectConfig.toolPolicies,
          ...sessionConfig.toolPolicies,
          ...this._configuration.toolPolicies,
        };
      }

      if (
        projectConfig.environmentVariables ||
        sessionConfig.environmentVariables ||
        this._configuration.environmentVariables
      ) {
        merged.environmentVariables = {
          ...projectConfig.environmentVariables,
          ...sessionConfig.environmentVariables,
          ...this._configuration.environmentVariables,
        };
      }

      return merged;
    } catch (error) {
      logger.warn('Failed to get effective configuration', {
        threadId: this._threadId,
        error: error instanceof Error ? error.message : String(error),
      });
      return { ...this._configuration };
    }
  }

  /**
   * Update agent configuration
   */
  updateConfiguration(updates: Partial<AgentConfiguration>): void {
    // Validate configuration
    const validatedConfig = ConfigurationValidator.validateAgentConfiguration(updates);

    // Merge with existing configuration
    this._configuration = { ...this._configuration, ...validatedConfig };

    // Special handling for nested objects
    if (updates.toolPolicies) {
      this._configuration.toolPolicies = {
        ...this._configuration.toolPolicies,
        ...updates.toolPolicies,
      };
    }

    if (updates.environmentVariables) {
      this._configuration.environmentVariables = {
        ...this._configuration.environmentVariables,
        ...updates.environmentVariables,
      };
    }

    logger.debug('Agent configuration updated', {
      threadId: this._threadId,
      updates: Object.keys(updates),
    });
  }

  /**
   * Update session tool policy for session-wide approvals
   */
  private async _updateSessionToolPolicy(toolName: string, policy: ToolPolicy): Promise<void> {
    try {
      const session = await this.getFullSession();
      if (session) {
        const currentConfig = session.getEffectiveConfiguration();
        const updatedToolPolicies = {
          ...currentConfig.toolPolicies,
          [toolName]: policy,
        };

        session.updateConfiguration({ toolPolicies: updatedToolPolicies });

        logger.debug('Session tool policy updated', {
          threadId: this._threadId,
          toolName,
          policy,
        });
      }
    } catch (error) {
      logger.error('Failed to update session tool policy', {
        threadId: this._threadId,
        toolName,
        policy,
        error: error instanceof Error ? error.message : String(error),
      });
    }
  }

  /**
   * Gets current token usage information for this agent
   * Uses last AGENT_MESSAGE event for accurate usage data
   */
  getTokenUsage(): ThreadTokenUsage {
    const events = this._threadManager.getEvents(this._threadId);

    // Find last AGENT_MESSAGE with token usage
    let lastAgentMessageIndex = -1;
    for (let i = events.length - 1; i >= 0; i--) {
      const event = events[i];
      if (
        event.type === 'AGENT_MESSAGE' &&
        typeof event.data === 'object' &&
        event.data !== null &&
        'tokenUsage' in event.data
      ) {
        lastAgentMessageIndex = i;
        break;
      }
    }

    // Find last COMPACTION event
    let lastCompactionIndex = -1;
    for (let i = events.length - 1; i >= 0; i--) {
      if (events[i].type === 'COMPACTION') {
        lastCompactionIndex = i;
        break;
      }
    }

    let totalPromptTokens = 0;
    let totalCompletionTokens = 0;

    // If compaction is more recent than last AGENT_MESSAGE, conversation has changed
    // Fall back to estimation since we can't call async countTokens here
    if (lastCompactionIndex > lastAgentMessageIndex) {
      // Estimate current conversation tokens
      const estimatedTokens = this._estimateConversationTokens(this.buildThreadMessages());
      totalPromptTokens = estimatedTokens;
      totalCompletionTokens = 0; // Can't separate in estimation
    } else if (lastAgentMessageIndex >= 0) {
      // Use last AGENT_MESSAGE tokens (still accurate)
      const lastAgentMessage = events[lastAgentMessageIndex];
      if (
        typeof lastAgentMessage.data === 'object' &&
        lastAgentMessage.data !== null &&
        'tokenUsage' in lastAgentMessage.data
      ) {
        const tokenUsage = lastAgentMessage.data.tokenUsage as {
          turn?: { inputTokens?: number; outputTokens?: number };
          context?: {
            totalPromptTokens?: number;
            totalCompletionTokens?: number;
            totalTokens?: number;
          };
          message?: { promptTokens?: number; completionTokens?: number }; // Legacy
        };

        // Try new format first: context.totalPromptTokens
        if (tokenUsage.context?.totalPromptTokens !== undefined) {
          totalPromptTokens = tokenUsage.context.totalPromptTokens;
          totalCompletionTokens = tokenUsage.context.totalCompletionTokens ?? 0;
        } else if (
          tokenUsage.turn?.inputTokens !== undefined &&
          tokenUsage.turn?.outputTokens !== undefined
        ) {
          // Fallback: calculate from turn
          totalPromptTokens = tokenUsage.turn.inputTokens + tokenUsage.turn.outputTokens;
          totalCompletionTokens = 0; // Not separated
        } else if (tokenUsage.message) {
          // Legacy format
          totalPromptTokens = tokenUsage.message.promptTokens ?? 0;
          totalCompletionTokens = tokenUsage.message.completionTokens ?? 0;

          logger.debug('[Agent.getTokenUsage] Using legacy message field', {
            promptTokens: totalPromptTokens,
            completionTokens: totalCompletionTokens,
            source: 'message',
          });
        }
      }
    }

    const totalTokens = totalPromptTokens + totalCompletionTokens;

    // Get context limit from provider system
    const modelId = this.model;
    let contextLimit = 200000; // Default fallback

    if (modelId && modelId !== 'unknown-model' && this.providerInstance) {
      const models = this.providerInstance.getAvailableModels();
      const modelInfo = models.find((m) => m.id === modelId);
      if (modelInfo) {
        contextLimit = modelInfo.contextWindow;
      }
    }

    const percentUsed = contextLimit > 0 ? totalTokens / contextLimit : 0;
    const nearLimit = percentUsed >= 0.8;

    return {
      totalPromptTokens,
      totalCompletionTokens,
      totalTokens,
      contextLimit,
      percentUsed,
      nearLimit,
    };
  }

  /*
   * Check if a file has been read or written in the current conversation (since last compaction).
   * Used by file modification tools to prevent accidental overwrites.
   *
   * @param filePath - The exact path to check (no normalization performed)
   * @returns true if the file was successfully read or written, false otherwise
   */
  public hasFileBeenRead(filePath: string): boolean {
    const events = this._threadManager.getEvents(this._threadId);

    // Walk through events looking for successful file_read or file_write tool calls
    for (let i = 0; i < events.length; i++) {
      const event = events[i];

      // Find TOOL_CALL events for file_read or file_write
      if (
        event.type === 'TOOL_CALL' &&
        (event.data.name === 'file_read' || event.data.name === 'file_write')
      ) {
        const toolCallId = event.data.id;
        const args = event.data.arguments;
        const toolPath = args['path'] as string;

        // Only check if both paths exist
        if (!toolPath) continue;

        // Normalize paths for comparison - resolve to absolute paths using agent's working directory
        const workingDirectory = this._getWorkingDirectory();
        if (!workingDirectory) {
          // If no working directory available, we can't reliably compare paths
          // This should not happen in normal operation - log error and skip this comparison
          logger.error('hasFileBeenRead: No working directory available for path comparison', {
            threadId: this._threadId,
            toolPath,
            filePath,
          });
          continue;
        }

        const normalizedToolPath = resolve(workingDirectory, toolPath);
        const normalizedFilePath = resolve(workingDirectory, filePath);

        // Look for corresponding successful TOOL_RESULT
        for (let j = i + 1; j < events.length; j++) {
          const resultEvent = events[j];
          if (resultEvent.type === 'TOOL_RESULT' && resultEvent.data.id === toolCallId) {
            // Found the result for this tool call
            const toolResult = resultEvent.data;
            if (toolResult.status === 'completed' && normalizedToolPath === normalizedFilePath) {
              return true;
            }
            break; // Stop looking for this tool call's result
          }
        }
      }
    }

    return false;
  }

  private isRetryableError(error: unknown): boolean {
    if (error instanceof Error) {
      const message = error.message.toLowerCase();

      // Network errors are typically retryable
      if (message.includes('network') || message.includes('timeout')) {
        return true;
      }
      // Rate limit errors are retryable
      if (message.includes('rate limit') || message.includes('quota')) {
        return true;
      }
      // 5xx HTTP errors are retryable
      if (message.includes('500') || message.includes('502') || message.includes('503')) {
        return true;
      }
    }
    return false;
  }

  /**
   * Safely get constructor name without throwing or exposing sensitive data
   */
  private _getSafeConstructorName(error: unknown): string | undefined {
    try {
      if (typeof error === 'object' && error !== null && error.constructor) {
        return error.constructor.name;
      }
    } catch {
      // Ignore errors accessing constructor
    }
    return undefined;
  }

  /**
   * Safely extract basic error type information without sensitive details
   */
  private _getSafeErrorType(error: unknown): string {
    if (error instanceof Error) {
      return 'Error';
    }
    if (typeof error === 'object' && error !== null) {
      return 'Object';
    }
    return typeof error;
  }
}<|MERGE_RESOLUTION|>--- conflicted
+++ resolved
@@ -3,21 +3,12 @@
 
 import { EventEmitter } from 'events';
 import { resolve } from 'path';
-<<<<<<< HEAD
-import { AIProvider, ProviderMessage } from '@lace/core/providers/base-provider';
-import { ToolCall, ToolResult } from '@lace/core/tools/types';
-import { Tool } from '@lace/core/tools/tool';
-import { ToolExecutor } from '@lace/core/tools/executor';
-import { ApprovalDecision, ToolPolicy } from '@lace/core/tools/types';
-import { ThreadManager, ThreadSessionInfo } from '@lace/core/threads/thread-manager';
-=======
 import { AIProvider, ProviderMessage, ProviderRequestContext } from '~/providers/base-provider';
 import { ToolCall, ToolResult } from '~/tools/types';
 import { Tool } from '~/tools/tool';
 import { ToolExecutor } from '~/tools/executor';
 import { ApprovalDecision, ToolPolicy } from '~/tools/types';
 import { ThreadManager, ThreadSessionInfo } from '~/threads/thread-manager';
->>>>>>> f688cf03
 import {
   LaceEvent,
   ToolApprovalResponseData,
@@ -1217,13 +1208,6 @@
         throw new Error('Cannot create streaming response with missing provider instance');
       }
 
-<<<<<<< HEAD
-      // Get conversation state for Responses API chaining
-      const thread = this._threadManager.getThread(this._threadId);
-      const responseId = thread?.metadata?.openaiResponseId;
-      const conversationState =
-        responseId && typeof responseId === 'string' ? { openaiResponseId: responseId } : undefined;
-=======
       // Build provider request context
       const session = await this.getFullSession();
       const projectId = session?.getProjectId();
@@ -1236,18 +1220,13 @@
           ? this._toolExecutor.getEnvironmentManager().getMergedEnvironment(projectId)
           : process.env,
       };
->>>>>>> f688cf03
 
       const response = await this.providerInstance.createStreamingResponse(
         messages,
         tools,
         modelId,
         signal,
-<<<<<<< HEAD
-        conversationState
-=======
         context
->>>>>>> f688cf03
       );
 
       // Apply stop reason handling to filter incomplete tool calls
@@ -1379,13 +1358,6 @@
         throw new Error('Cannot create response with missing provider instance');
       }
 
-<<<<<<< HEAD
-      // Get conversation state for Responses API chaining
-      const thread = this._threadManager.getThread(this._threadId);
-      const responseId = thread?.metadata?.openaiResponseId;
-      const conversationState =
-        responseId && typeof responseId === 'string' ? { openaiResponseId: responseId } : undefined;
-=======
       // Build provider request context
       const session = await this.getFullSession();
       const projectId = session?.getProjectId();
@@ -1398,18 +1370,13 @@
           ? this._toolExecutor.getEnvironmentManager().getMergedEnvironment(projectId)
           : process.env,
       };
->>>>>>> f688cf03
 
       const response = await this.providerInstance.createResponse(
         messages,
         tools,
         modelId,
         signal,
-<<<<<<< HEAD
-        conversationState
-=======
         context
->>>>>>> f688cf03
       );
 
       // Apply stop reason handling to filter incomplete tool calls
