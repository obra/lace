// ABOUTME: Comprehensive tests for the enhanced event-driven Agent class
// ABOUTME: Tests conversation processing, tool execution, state management, and event emissions

import { describe, it, expect, vi, beforeEach, afterEach } from 'vitest';
<<<<<<< HEAD
import { Agent, AgentConfig, AgentState } from './agent';
import { BaseMockProvider } from '@lace/core/test-utils/base-mock-provider';
=======
import { Agent, AgentConfig, AgentState } from '~/agents/agent';
import { BaseMockProvider } from '~/test-utils/base-mock-provider';
>>>>>>> f688cf03
import {
  ProviderMessage,
  ProviderResponse,
  ProviderConfig,
<<<<<<< HEAD
} from '@lace/core/providers/base-provider';
import { ToolCall, ToolResult, ToolContext, ApprovalDecision } from '@lace/core/tools/types';
import { Tool } from '@lace/core/tools/tool';
import { ToolExecutor } from '@lace/core/tools/executor';
import { ThreadManager } from '@lace/core/threads/thread-manager';
import { setupCoreTest } from '@lace/core/test-utils/core-test-setup';
import { expectEventAdded } from '@lace/core/test-utils/event-helpers';
import { BashTool } from '@lace/core/tools/implementations/bash';
import { Session } from '@lace/core/sessions/session';
import { Project } from '@lace/core/projects/project';
=======
  ProviderRequestContext,
} from '~/providers/base-provider';
import { ToolCall, ToolResult, ToolContext, ApprovalDecision } from '~/tools/types';
import { Tool } from '~/tools/tool';
import { ToolExecutor } from '~/tools/executor';
import { ThreadManager } from '~/threads/thread-manager';
import { setupCoreTest } from '~/test-utils/core-test-setup';
import { expectEventAdded } from '~/test-utils/event-helpers';
import { BashTool } from '~/tools/implementations/bash';
import { Session } from '~/sessions/session';
import { Project } from '~/projects/project';
>>>>>>> f688cf03
import { join } from 'path';
import { mkdirSync } from 'fs';
import {
  createTestProviderInstance,
  cleanupTestProviderInstances,
} from '@lace/core/test-utils/provider-instances';
import {
  setupTestProviderDefaults,
  cleanupTestProviderDefaults,
} from '@lace/core/test-utils/provider-defaults';

// Type for AGENT_MESSAGE event data
type AgentMessageData = {
  content: string;
  tokenUsage?: {
    promptTokens?: number;
    completionTokens?: number;
    totalTokens?: number;
  };
};

// Mock provider for testing
class MockProvider extends BaseMockProvider {
  private mockResponse: ProviderResponse;

  constructor(mockResponse: ProviderResponse) {
    super({});
    this.mockResponse = mockResponse;
  }

  get providerName(): string {
    return 'mock';
  }

  get supportsStreaming(): boolean {
    return false;
  }

  createResponse(
    _messages: ProviderMessage[],
    _tools: Tool[],
    _model: string,
    _signal?: AbortSignal,
    _context?: ProviderRequestContext
  ): Promise<ProviderResponse> {
    return Promise.resolve(this.mockResponse);
  }
}

// Mock tool for testing
import { z } from 'zod';

class MockTool extends Tool {
  name = 'mock_tool';
  description = 'A mock tool for testing';
  schema = z.object({
    action: z.string(),
  });

  constructor(private result: ToolResult) {
    super();
  }

  executeValidated(_args: z.infer<typeof this.schema>, _context: ToolContext): Promise<ToolResult> {
    // Return a fresh copy to avoid ID mutation issues
    return Promise.resolve({
      ...this.result,
      content: this.result.content.map((c) => ({ ...c })),
    });
  }
}

describe('Enhanced Agent', () => {
  const tempLaceDirContext = setupCoreTest();
  let mockProvider: MockProvider;
  let toolExecutor: ToolExecutor;
  let threadManager: ThreadManager;
  let agent: Agent;
  let session: Session;
  let project: Project;
  let providerInstanceId: string;
  let tempProjectDir: string;

  beforeEach(async () => {
    setupTestProviderDefaults();

    // Create a real provider instance for testing
    providerInstanceId = await createTestProviderInstance({
      catalogId: 'anthropic',
      models: ['claude-3-5-haiku-20241022'],
      displayName: 'Test Agent Instance',
      apiKey: 'test-anthropic-key',
    });

    // Create temp project directory (separate from LACE_DIR)
    tempProjectDir = join(tempLaceDirContext.tempDir, 'test-project');
    mkdirSync(tempProjectDir, { recursive: true });

    // Create real project and session for proper context
    project = Project.create('Agent Test Project', tempProjectDir, 'Project for agent testing', {
      providerInstanceId,
      modelId: 'claude-3-5-haiku-20241022',
    });

    session = Session.create({
      name: 'Agent Test Session',
      projectId: project.getId(),
      configuration: {
        toolPolicies: {
          // Default: tools require approval (secure by default)
          // Individual tests will use setupAutoApprovalAgent() if they need auto-execution
        },
      },
    });

    // Wait for workspace initialization to complete
    await session.waitForWorkspace();

    mockProvider = new MockProvider({
      content: 'Test response',
      toolCalls: [],
    });

    toolExecutor = new ToolExecutor();
    toolExecutor.registerAllAvailableTools();
    threadManager = new ThreadManager();
  });

  // Helper functions for different approval test scenarios
  function setupAutoApprovalAgent(agent: Agent) {
    vi.spyOn(agent as any, '_checkToolPermission').mockResolvedValue('granted');
    return agent;
  }

  function setupApprovalRequiredAgent(agent: Agent) {
    vi.spyOn(agent as any, '_checkToolPermission').mockResolvedValue('approval_required');
    return agent;
  }

  // Helper function to create a provider that returns tool calls only once
  function createOneTimeToolProvider(toolCalls: ToolCall[], content = 'I will use the tool.') {
    let callCount = 0;
    const provider = new MockProvider({ content, toolCalls });

    vi.spyOn(provider, 'createResponse').mockImplementation(() => {
      callCount++;
      if (callCount === 1) {
        return Promise.resolve({
          content,
          toolCalls,
          usage: { promptTokens: 10, completionTokens: 20, totalTokens: 30 },
          stopReason: 'end_turn',
        });
      } else {
        return Promise.resolve({
          content: 'Task completed.',
          toolCalls: [],
          usage: { promptTokens: 10, completionTokens: 20, totalTokens: 30 },
          stopReason: 'end_turn',
        });
      }
    });

    return provider;
  }

  afterEach(async () => {
    if (agent) {
      agent.removeAllListeners(); // Prevent EventEmitter memory leaks
      agent.stop();
    }
    if (threadManager) {
      threadManager.close();
    }
    cleanupTestProviderDefaults();
    if (providerInstanceId) {
      await cleanupTestProviderInstances([providerInstanceId]);
    }
    // Clear mock references to prevent circular references
    mockProvider = null as unknown as MockProvider;
    toolExecutor = null as unknown as ToolExecutor;
  });

  function createAgent(config?: Partial<AgentConfig>): Agent {
    const threadId = threadManager.generateThreadId();
    // Create thread WITH session ID so getFullSession() can find it
    threadManager.createThread(threadId, session.getId());

    const defaultConfig: AgentConfig = {
      toolExecutor,
      threadManager,
      threadId,
      tools: [],
      metadata: {
        name: 'test-agent',
        modelId: 'test-model',
        providerInstanceId: 'test-instance',
      },
    };

    const agent = new Agent({ ...defaultConfig, ...config });

    // Mock provider creation to return our mock provider
    vi.spyOn(agent as any, '_createProviderInstance').mockResolvedValue(mockProvider);

    return agent;
  }

  describe('constructor and basic properties', () => {
    it('should create agent with correct configuration', async () => {
      agent = createAgent();

      // Initialize the agent so provider gets set
      await agent.initialize();

      expect(agent.providerName).toBe('mock');
      expect(agent.getThreadId()).toBeDefined();
      expect(agent.getCurrentState()).toBe('idle');
      expect(agent.getAvailableTools().length).toBe(14); // Should have all native tools
    });

    it('should return copy of tools to prevent mutation', () => {
      agent = createAgent();

      const returnedTools = agent.getAvailableTools();
      const returnedTools2 = agent.getAvailableTools();

      expect(returnedTools.length).toBe(14); // Should have all native tools
      expect(returnedTools).not.toBe(returnedTools2); // Different array reference (copy)
    });

    it('should start in idle state and not running', () => {
      agent = createAgent();
      expect(agent.getCurrentState()).toBe('idle');
    });

    it('should set thread metadata during construction', () => {
      const testThreadId = threadManager.generateThreadId();
      threadManager.createThread(testThreadId, session.getId());

      const metadata = {
        name: 'TestAgent',
        modelId: 'test-model',
        providerInstanceId: 'pi_test123',
      };

      agent = new Agent({
        toolExecutor,
        threadManager,
        threadId: testThreadId,
        tools: [],
        metadata, // NEW parameter
      });

      // Mock provider access for test
      vi.spyOn(agent, 'getProvider').mockResolvedValue(mockProvider);
      Object.defineProperty(agent, 'providerInstance', {
        get: () => mockProvider,
        configurable: true,
      });
      Object.defineProperty(agent, 'providerName', {
        get: () => mockProvider.providerName,
        configurable: true,
      });

      // Verify metadata was set
      const threadMetadata = agent.getThreadMetadata();
      expect(threadMetadata?.name).toBe('TestAgent');
      expect(threadMetadata?.modelId).toBe('test-model');
      expect(threadMetadata?.providerInstanceId).toBe('pi_test123');
    });
  });

  describe('start/stop lifecycle', () => {
    it('should start and stop correctly', async () => {
      agent = createAgent();

      await agent.start();
      expect(agent.getCurrentState()).toBe('idle');

      agent.stop();
      expect(agent.getCurrentState()).toBe('idle');
    });

    it('should emit state change events', async () => {
      agent = createAgent();
      const stateChangeSpy = vi.fn();
      agent.on('state_change', stateChangeSpy);

      await agent.start();
      // Start doesn't change state (already idle), so no emission
      expect(stateChangeSpy).not.toHaveBeenCalled();
    });

    it('should auto-start when sending message before explicit start', async () => {
      agent = createAgent();
      expect(agent.isRunning).toBe(false);

      await agent.sendMessage('test');

      expect(agent.isRunning).toBe(true);
      expect(agent.getCurrentState()).toBe('idle');
    });

    it('should auto-start when continuing conversation before explicit start', async () => {
      agent = createAgent();
      expect(agent.isRunning).toBe(false);

      // Add a user message first so there's conversation to continue
      threadManager.addEvent({
        type: 'USER_MESSAGE',
        context: { threadId: agent.getThreadId() },
        data: 'Previous message',
      });

      await agent.continueConversation();

      expect(agent.isRunning).toBe(true);
      expect(agent.getCurrentState()).toBe('idle');
    });
  });

  describe('conversation processing', () => {
    beforeEach(async () => {
      agent = createAgent();
      await agent.start();
    });

    it('should process simple message and emit events', async () => {
      const events: string[] = [];

      agent.on('agent_thinking_start', () => events.push('thinking_start'));
      agent.on('agent_thinking_complete', () => events.push('thinking_complete'));
      agent.on('agent_response_complete', () => events.push('response_complete'));
      agent.on('conversation_complete', () => events.push('conversation_complete'));
      agent.on('state_change', ({ from, to }) => events.push(`state:${from}->${to}`));

      await agent.sendMessage('Hello');

      expect(events).toEqual([
        'state:idle->thinking',
        'thinking_start',
        'thinking_complete',
        'response_complete',
        'state:thinking->idle',
        'conversation_complete',
      ]);
    });

    it('should add user message to thread', async () => {
      await agent.sendMessage('Test message');

      const events = threadManager.getEvents(agent.getThreadId());
      const userMessages = events.filter((e) => e.type === 'USER_MESSAGE');
      expect(userMessages).toHaveLength(1);
      expect(userMessages[0].data).toBe('Test message');
    });

    it('should add agent response to thread', async () => {
      await agent.sendMessage('Test message');

      const events = threadManager.getEvents(agent.getThreadId());
      const agentMessages = events.filter((e) => e.type === 'AGENT_MESSAGE');
      expect(agentMessages).toHaveLength(1);
      expect((agentMessages[0].data as AgentMessageData).content).toBe('Test response');
    });

    it('should handle think blocks correctly', async () => {
      mockProvider = new MockProvider({
        content: '<think>I need to process this</think>This is my response',
        toolCalls: [],
      });
      agent = createAgent();
      // Update the mock provider for this test
      vi.spyOn(agent as any, '_createProviderInstance').mockResolvedValue(mockProvider);
      await agent.start();

      const thinkingComplete = vi.fn();
      const responseComplete = vi.fn();

      agent.on('agent_thinking_complete', thinkingComplete);
      agent.on('agent_response_complete', responseComplete);

      await agent.sendMessage('Test');

      expect(thinkingComplete).toHaveBeenCalled();
      expect(responseComplete).toHaveBeenCalledWith(
        expect.objectContaining({
          content: 'This is my response',
          tokenUsage: expect.any(Object) as Record<string, unknown>,
        })
      );

      // Verify that raw content (with thinking blocks) is stored in thread for model context
      const events = threadManager.getEvents(agent.getThreadId());
      const agentMessage = events.find((e) => e.type === 'AGENT_MESSAGE');
      expect((agentMessage?.data as AgentMessageData).content).toBe(
        '<think>I need to process this</think>This is my response'
      );
    });

    it('should handle empty message correctly', async () => {
      await agent.sendMessage('   '); // Whitespace only

      const events = threadManager.getEvents(agent.getThreadId());
      const userMessages = events.filter((e) => e.type === 'USER_MESSAGE');
      expect(userMessages).toHaveLength(0); // Empty messages not added
    });

    it('should continue conversation without adding new user message', async () => {
      // Add a user message first
      await agent.sendMessage('Initial message');

      const eventsBefore = threadManager.getEvents(agent.getThreadId()).length;

      // Continue conversation
      await agent.continueConversation();

      const eventsAfter = threadManager.getEvents(agent.getThreadId());
      const newEvents = eventsAfter.slice(eventsBefore);

      // Should only add agent message, no new user message
      expect(newEvents.filter((e) => e.type === 'USER_MESSAGE')).toHaveLength(0);
      expect(newEvents.filter((e) => e.type === 'AGENT_MESSAGE')).toHaveLength(1);
    });
  });

  describe('tool execution', () => {
    let mockTool: MockTool;

    beforeEach(async () => {
      mockTool = new MockTool({
        status: 'completed',
        content: [{ type: 'text', text: 'Tool executed successfully' }],
      });

      toolExecutor.registerTool(mockTool.name, mockTool);

      // Create a provider that stops after one tool call to prevent infinite recursion
      let callCount = 0;
      mockProvider = new MockProvider({
        content: 'I will use a tool',
        toolCalls: [
          {
            id: 'call_123',
            name: 'mock_tool',
            arguments: { action: 'test' },
          },
        ],
      });

      // Override createResponse to stop after first call
      vi.spyOn(mockProvider, 'createResponse').mockImplementation((..._args) => {
        callCount++;
        if (callCount === 1) {
          return Promise.resolve({
            content: 'I will use a tool',
            toolCalls: [
              {
                id: 'call_123',
                name: 'mock_tool',
                arguments: { action: 'test' },
              },
            ],
          });
        } else {
          return Promise.resolve({
            content: 'Tool completed, all done',
            toolCalls: [],
          });
        }
      });

      agent = createAgent({ tools: [mockTool] });
      await agent.start();
    });

    it('should execute tools and emit events', async () => {
      // This test needs tools to execute immediately
      setupAutoApprovalAgent(agent);

      const events: Array<{
        type: string;
        data?:
          | {
              toolName: string;
              arguments: Record<string, unknown>;
              callId: string;
              result?: ToolResult;
            }
          | string;
      }> = [];

      agent.on('tool_call_start', (data) => events.push({ type: 'tool_call_start', data }));
      agent.on('tool_call_complete', (data) =>
        events.push({ type: 'tool_call_complete', data: { ...data, arguments: {} } })
      );
      agent.on('state_change', ({ from, to }) =>
        events.push({ type: 'state_change', data: `${from}->${to}` })
      );

      // Send message and wait for tool execution to complete
      const toolCompletePromise = new Promise<void>((resolve) => {
        agent.on('tool_call_complete', () => resolve());
      });

      await agent.sendMessage('Use the tool');

      // Wait for tool execution to complete
      await toolCompletePromise;

      const toolEvents = events.filter((e) => e.type.startsWith('tool_'));
      expect(toolEvents).toHaveLength(2);

      expect(toolEvents[0]).toEqual({
        type: 'tool_call_start',
        data: {
          toolName: 'mock_tool',
          arguments: { action: 'test' },
          callId: 'call_123',
        },
      });

      expect(
        (toolEvents[1].data as { toolName: string; result: ToolResult; callId: string }).toolName
      ).toBe('mock_tool');
      expect(
        (toolEvents[1].data as { toolName: string; result: ToolResult; callId: string }).callId
      ).toBe('call_123');
      expect(
        (toolEvents[1].data as { toolName: string; result: ToolResult; callId: string }).result
          .status
      ).toBe('completed');
    });

    it('should transition to tool_execution state during tool calls', async () => {
      const stateChanges: string[] = [];
      agent.on('state_change', ({ from, to }) => stateChanges.push(`${from}->${to}`));

      await agent.sendMessage('Use the tool');

      expect(stateChanges).toContain('thinking->tool_execution');
      expect(stateChanges).not.toContain('tool_execution->idle'); // Agent stays in tool_execution until tools complete
    });

    it('should add tool calls and results to thread', async () => {
      // This test expects immediate tool execution
      setupAutoApprovalAgent(agent);

      await agent.sendMessage('Use the tool');

      // Add small delay to allow async tool execution to complete
      await new Promise((resolve) => setTimeout(resolve, 50));

      const events = threadManager.getEvents(agent.getThreadId());

      const toolCalls = events.filter((e) => e.type === 'TOOL_CALL');
      expect(toolCalls).toHaveLength(1);
      expect(toolCalls[0].data).toEqual({
        id: 'call_123',
        name: 'mock_tool',
        arguments: { action: 'test' },
      });

      const toolResults = events.filter((e) => e.type === 'TOOL_RESULT');
      expect(toolResults).toHaveLength(1);
      const toolResult = toolResults[0].data;
      expect(toolResult.id).toBe('call_123');
      expect(toolResult.status).toBe('completed');
      expect(toolResult.content[0].text).toBe('Tool executed successfully');
    });

    it('should handle tool execution errors gracefully', async () => {
      // This test expects immediate tool execution
      setupAutoApprovalAgent(agent);

      const failingTool = new MockTool({
        status: 'failed',
        content: [{ type: 'text', text: 'Tool failed' }],
      });

      toolExecutor.registerTool(failingTool.name, failingTool);

      const errorEvents: Array<{ toolName: string; result: ToolResult; callId: string }> = [];
      agent.on('tool_call_complete', (data) => {
        if (data.result.status !== 'completed') {
          errorEvents.push(data);
        }
      });

      await agent.sendMessage('Use the tool');

      // Add delay to allow async tool execution to complete
      await new Promise((resolve) => setTimeout(resolve, 50));

      expect(errorEvents).toHaveLength(1);
      expect(errorEvents[0].result.status).not.toBe('completed');
      expect(errorEvents[0].result.content[0].text).toBe('Tool failed');
    });

    it('should recurse for next response after tool execution', async () => {
      // This test expects immediate tool execution and conversation continuation
      setupAutoApprovalAgent(agent);

      // Set up provider to return different responses
      let callCount = 0;
      vi.spyOn(mockProvider, 'createResponse').mockImplementation((..._args) => {
        callCount++;
        if (callCount === 1) {
          return Promise.resolve({
            content: 'Using tool',
            toolCalls: [
              {
                id: 'call_123',
                name: 'mock_tool',
                arguments: { action: 'test' },
              },
            ],
          });
        } else {
          return Promise.resolve({
            content: 'Tool completed, here is the result',
            toolCalls: [],
          });
        }
      });

      const responseEvents: string[] = [];
      agent.on('agent_response_complete', ({ content }) => responseEvents.push(content));

      await agent.sendMessage('Use the tool');

      // Add delay to allow full conversation flow to complete
      await new Promise((resolve) => setTimeout(resolve, 100));

      expect(responseEvents).toHaveLength(2);
      expect(responseEvents[0]).toBe('Using tool');
      expect(responseEvents[1]).toBe('Tool completed, here is the result');
    });

    // New tests for non-blocking behavior
    it('should stay in tool_execution state until tools complete', async () => {
      const mockProviderForTest = createOneTimeToolProvider(
        [
          { id: 'call_1', name: 'mock_tool', arguments: { action: 'test1' } },
          { id: 'call_2', name: 'mock_tool', arguments: { action: 'test2' } },
        ],
        'I will execute the tool.'
      );

      agent = createAgent({});
      // Use the specific mock provider for this test
      vi.spyOn(agent as any, '_createProviderInstance').mockResolvedValue(mockProviderForTest);
      await agent.start();

      const stateChanges: string[] = [];
      agent.on('state_change', ({ from, to }) => stateChanges.push(`${from}->${to}`));

      const conversationPromise = agent.sendMessage('Run commands');

      // sendMessage should complete quickly (event-driven)
      await conversationPromise;

      // Agent should stay in tool_execution state until tools complete
      expect(agent.getCurrentState()).toBe('tool_execution');

      // Should have transitioned to tool_execution but not back to idle yet
      expect(stateChanges).toContain('thinking->tool_execution');
      expect(stateChanges).not.toContain('tool_execution->idle');

      // Tool calls should be created but no results yet (pending approval)
      const events = threadManager.getEvents(agent.threadId);
      const toolCalls = events.filter((e) => e.type === 'TOOL_CALL');
      const toolResults = events.filter((e) => e.type === 'TOOL_RESULT');

      expect(toolCalls).toHaveLength(2);
      expect(toolResults).toHaveLength(0); // No results yet since they weren't approved
    });

    it('should create tool call events without executing tools', async () => {
      const mockProviderForTest = createOneTimeToolProvider(
        [{ id: 'call_1', name: 'mock_tool', arguments: { action: 'test' } }],
        'I will execute the tool.'
      );

      agent = createAgent({});
      // Use the specific mock provider for this test
      vi.spyOn(agent as any, '_createProviderInstance').mockResolvedValue(mockProviderForTest);
      await agent.start();

      const toolStartEvents: Array<{ toolName: string; arguments: unknown; callId: string }> = [];
      const toolCompleteEvents: unknown[] = [];

      agent.on('tool_call_start', (data) => toolStartEvents.push(data));
      agent.on('tool_call_complete', (data) => toolCompleteEvents.push(data));

      await agent.sendMessage('Run command');

      // Should emit tool_call_start but NOT tool_call_complete
      expect(toolStartEvents).toHaveLength(1);
      expect(toolCompleteEvents).toHaveLength(0);

      expect(toolStartEvents[0]).toEqual({
        toolName: 'mock_tool',
        arguments: { action: 'test' },
        callId: 'call_1',
      });

      // Verify tool call event was created in thread
      const events = threadManager.getEvents(agent.threadId);
      const toolCallEvents = events.filter((e) => e.type === 'TOOL_CALL');
      expect(toolCallEvents).toHaveLength(1);

      const toolCall = toolCallEvents[0].data;
      expect(toolCall).toEqual({
        id: 'call_1',
        name: 'mock_tool',
        arguments: { action: 'test' },
      });
    });

    it('should create multiple tool call events for multiple tool calls', async () => {
      const mockProviderForTest = createOneTimeToolProvider(
        [
          { id: 'call_1', name: 'mock_tool', arguments: { action: 'test1' } },
          { id: 'call_2', name: 'mock_tool', arguments: { action: 'test2' } },
          { id: 'call_3', name: 'mock_tool', arguments: { action: 'test3' } },
        ],
        'I will execute multiple tools.'
      );

      agent = createAgent({});
      // Use the specific mock provider for this test
      vi.spyOn(agent as any, '_createProviderInstance').mockResolvedValue(mockProviderForTest);
      await agent.start();

      const toolStartEvents: Array<{ toolName: string; arguments: unknown; callId: string }> = [];
      agent.on('tool_call_start', (data) => toolStartEvents.push(data));

      await agent.sendMessage('Run multiple commands');

      // Should emit tool_call_start for all tools but no completions
      expect(toolStartEvents).toHaveLength(3);
      expect(toolStartEvents[0].callId).toBe('call_1');
      expect(toolStartEvents[1].callId).toBe('call_2');
      expect(toolStartEvents[2].callId).toBe('call_3');

      // Verify all tool calls were created in thread events
      const events = threadManager.getEvents(agent.threadId);
      const toolCalls = events.filter((e) => e.type === 'TOOL_CALL');
      const toolResults = events.filter((e) => e.type === 'TOOL_RESULT');

      expect(toolCalls).toHaveLength(3);
      expect(toolResults).toHaveLength(0); // No execution yet

      // Verify agent stays in tool_execution state after creating tool calls
      expect(agent.getCurrentState()).toBe('tool_execution');
    });
  });

  describe('event-driven tool execution', () => {
    let mockTool: MockTool;

    beforeEach(() => {
      mockTool = new MockTool({
        status: 'completed',
        content: [{ type: 'text', text: 'Tool executed successfully' }],
      });

      // Register the mock tool with the toolExecutor for these tests
      toolExecutor.registerTool('mock_tool', mockTool);
    });

    it('should execute tool when TOOL_APPROVAL_RESPONSE event received', async () => {
      // Create a provider that returns tool calls only once
      const mockProviderForTest = createOneTimeToolProvider(
        [{ id: 'call_1', name: 'mock_tool', arguments: { action: 'test' } }],
        'I will execute the tool.'
      );

      agent = createAgent({ tools: [mockTool] });

      // This test specifically tests approval flow
      setupApprovalRequiredAgent(agent);

      // Use the specific mock provider for this test
      vi.spyOn(agent as any, '_createProviderInstance').mockResolvedValue(mockProviderForTest);
      await agent.start();

      // Send message to create TOOL_CALL event
      await agent.sendMessage('Run command');

      // Verify tool call was created but not executed
      let events = threadManager.getEvents(agent.threadId);
      const toolCalls = events.filter((e) => e.type === 'TOOL_CALL');
      let toolResults = events.filter((e) => e.type === 'TOOL_RESULT');
      expect(toolCalls).toHaveLength(1);
      expect(toolResults).toHaveLength(0);

      // Simulate approval response
      const approvalEvent = expectEventAdded(
        threadManager.addEvent({
          type: 'TOOL_APPROVAL_RESPONSE',
          threadId: agent.threadId,
          data: {
            toolCallId: 'call_1',
            decision: ApprovalDecision.ALLOW_ONCE,
          },
        })
      );

      // Emit the event to trigger execution
      agent.emit('thread_event_added', { event: approvalEvent, threadId: agent.threadId });

      // Wait for async execution to complete
      await new Promise((resolve) => setTimeout(resolve, 50));

      // Verify tool was executed
      events = threadManager.getEvents(agent.threadId);
      toolResults = events.filter((e) => e.type === 'TOOL_RESULT');
      expect(toolResults).toHaveLength(1);

      const toolResult = toolResults[0].data;
      expect(toolResult.id).toBe('call_1');
      expect(toolResult.status).toBe('completed');
    });

    it('should create error result when tool is denied', async () => {
      // Create tool call
      const mockProviderForTest = createOneTimeToolProvider(
        [{ id: 'call_1', name: 'mock_tool', arguments: { action: 'test' } }],
        'I will execute the tool.'
      );

      agent = createAgent({ tools: [mockTool] });

      // Mock agent to deny tools for this test (replaces callback setup)
      vi.spyOn(agent as any, '_checkToolPermission').mockResolvedValue('denied');

      // Use the specific mock provider for this test
      vi.spyOn(agent as any, '_createProviderInstance').mockResolvedValue(mockProviderForTest);

      await agent.start();

      await agent.sendMessage('Run command');

      // Deny the tool
      const approvalEvent = expectEventAdded(
        threadManager.addEvent({
          type: 'TOOL_APPROVAL_RESPONSE',
          threadId: agent.threadId,
          data: {
            toolCallId: 'call_1',
            decision: ApprovalDecision.DENY,
          },
        })
      );

      agent.emit('thread_event_added', { event: approvalEvent, threadId: agent.threadId });

      // Wait for processing
      await new Promise((resolve) => setTimeout(resolve, 50));

      // Verify error result was created
      const events = threadManager.getEvents(agent.threadId);
      const toolResults = events.filter((e) => e.type === 'TOOL_RESULT');
      expect(toolResults).toHaveLength(1);

      const toolResult = toolResults[0].data;
      expect(toolResult.id).toBe('call_1');
      expect(toolResult.status).not.toBe('completed');
      expect(toolResult.content[0].text).toBe('Tool execution denied: denied by policy');
    });

    it('should execute multiple tools independently as approvals arrive', async () => {
      // Create multiple tool calls with one-time provider to prevent infinite recursion
      const mockProviderForTest = createOneTimeToolProvider(
        [
          { id: 'call_1', name: 'mock_tool', arguments: { action: 'test1' } },
          { id: 'call_2', name: 'mock_tool', arguments: { action: 'test2' } },
          { id: 'call_3', name: 'mock_tool', arguments: { action: 'test3' } },
        ],
        'I will execute multiple tools.'
      );

      agent = createAgent({ tools: [mockTool] });
      // This test specifically tests approval workflow - tools should require approval
      setupApprovalRequiredAgent(agent);
      // Use the specific mock provider for this test
      vi.spyOn(agent as any, '_createProviderInstance').mockResolvedValue(mockProviderForTest);

      await agent.start();

      await agent.sendMessage('Run commands');

      // Approve second tool first (out of order) - use agent's proper API
      agent.handleApprovalResponse('call_2', ApprovalDecision.ALLOW_ONCE);

      await new Promise((resolve) => setTimeout(resolve, 50));

      // Verify only tool 2 executed
      let events = threadManager.getEvents(agent.threadId);
      let toolResults = events.filter((e) => e.type === 'TOOL_RESULT');
      expect(toolResults).toHaveLength(1);
      expect(toolResults[0].data.id).toBe('call_2');

      // Approve first tool - use agent's proper API
      agent.handleApprovalResponse('call_1', ApprovalDecision.ALLOW_ONCE);

      await new Promise((resolve) => setTimeout(resolve, 50));

      // Verify tool 1 also executed
      events = threadManager.getEvents(agent.threadId);
      toolResults = events.filter((e) => e.type === 'TOOL_RESULT');
      expect(toolResults).toHaveLength(2);

      // Deny third tool - use agent's proper API
      agent.handleApprovalResponse('call_3', ApprovalDecision.DENY);

      await new Promise((resolve) => setTimeout(resolve, 50));

      // Verify all tools are done (2 successful, 1 error)
      events = threadManager.getEvents(agent.threadId);
      toolResults = events.filter((e) => e.type === 'TOOL_RESULT');
      expect(toolResults).toHaveLength(3);

      const successResults = toolResults.filter((r) => r.data.status === 'completed');
      expect(successResults).toHaveLength(2);

      const errorResult = toolResults.find((r) => r.data.id === 'call_3');
      expect((errorResult?.data as ToolResult).status).not.toBe('completed');
    });

    it('should emit tool_call_complete events when tools execute', async () => {
      const mockProviderForTest = createOneTimeToolProvider(
        [{ id: 'call_1', name: 'mock_tool', arguments: { action: 'test' } }],
        'I will execute the tool.'
      );

      agent = createAgent({ tools: [mockTool] });
      // This test specifically tests approval workflow - tools should require approval
      setupApprovalRequiredAgent(agent);
      // Use the specific mock provider for this test
      vi.spyOn(agent as any, '_createProviderInstance').mockResolvedValue(mockProviderForTest);

      await agent.start();

      const toolCompleteEvents: Array<{ toolName: string; result: ToolResult; callId: string }> =
        [];
      agent.on('tool_call_complete', (data) => toolCompleteEvents.push(data));

      await agent.sendMessage('Run command');

      // No completion events yet
      expect(toolCompleteEvents).toHaveLength(0);

      // Approve the tool
      const approvalEvent = expectEventAdded(
        threadManager.addEvent({
          type: 'TOOL_APPROVAL_RESPONSE',
          threadId: agent.threadId,
          data: {
            toolCallId: 'call_1',
            decision: ApprovalDecision.ALLOW_ONCE,
          },
        })
      );
      agent.emit('thread_event_added', { event: approvalEvent, threadId: agent.threadId });

      // Wait for the tool_call_complete event to be emitted
      await new Promise<void>((resolve) => {
        if (toolCompleteEvents.length > 0) {
          resolve();
        } else {
          agent.once('tool_call_complete', () => resolve());
        }
      });

      // Now should have completion event
      expect(toolCompleteEvents).toHaveLength(1);
      expect(toolCompleteEvents[0].toolName).toBe('mock_tool');
      expect(toolCompleteEvents[0].callId).toBe('call_1');
      expect(toolCompleteEvents[0].result.status).toBe('completed');
    });

    it('should attempt tool execution immediately instead of creating approval requests directly', async () => {
      // Mock ToolExecutor.execute to track calls (since agent now uses this for granted permissions)
      const executeToolSpy = vi.spyOn(toolExecutor, 'execute');

      const mockProviderForTest = createOneTimeToolProvider(
        [{ id: 'call_immediate', name: 'mock_tool', arguments: { action: 'test' } }],
        'I will execute the tool.'
      );

      agent = createAgent({ tools: [mockTool] });
      // This test expects immediate tool execution (auto-approval)
      setupAutoApprovalAgent(agent);

      // Update the agent's provider mock to use the specific test provider
      vi.spyOn(agent, '_createProviderInstance' as any).mockResolvedValue(mockProviderForTest);

      await agent.start();

      // Send message to trigger tool calls
      await agent.sendMessage('Run command');

      // Add delay to allow async tool execution to complete
      await new Promise((resolve) => setTimeout(resolve, 50));

      // Verify ToolExecutor.execute was called immediately
      expect(executeToolSpy).toHaveBeenCalledTimes(1);
      expect(executeToolSpy).toHaveBeenCalledWith(
        {
          id: 'call_immediate',
          name: 'mock_tool',
          arguments: { action: 'test' },
        },
        expect.objectContaining({
          agent: expect.any(Agent) as unknown,
          workingDirectory: expect.any(String) as string,
        }) as ToolContext
      );

      // Verify Agent should NOT create TOOL_APPROVAL_REQUEST events directly
      const events = threadManager.getEvents(agent.threadId);
      const approvalRequests = events.filter((e) => e.type === 'TOOL_APPROVAL_REQUEST');
      expect(approvalRequests).toHaveLength(0); // Agent shouldn't create these directly

      executeToolSpy.mockRestore();
    });

    it('should handle pending tool results without completing batch tracking', async () => {
      const mockProviderForTest = createOneTimeToolProvider(
        [
          { id: 'call_pending', name: 'mock_tool', arguments: { action: 'test' } },
          { id: 'call_pending2', name: 'mock_tool', arguments: { action: 'test2' } },
        ],
        'I will execute tools.'
      );

      agent = createAgent({ tools: [mockTool] });

      // Update the agent's provider mock to use the specific test provider
      vi.spyOn(agent, '_createProviderInstance' as any).mockResolvedValue(mockProviderForTest);

      await agent.start();

      // Track if batch completion methods are called prematurely
      const completeTurnSpy = vi.spyOn(agent as any, '_completeTurn');
      const processConversationSpy = vi.spyOn(agent as any, '_processConversation');

      // Send message to trigger tool calls
      await agent.sendMessage('Run commands');

      // Wait for processing
      await new Promise((resolve) => setTimeout(resolve, 50));

      // Verify no TOOL_RESULT events were created (tools are pending)
      const events = threadManager.getEvents(agent.threadId);
      const toolResults = events.filter((e) => e.type === 'TOOL_RESULT');
      expect(toolResults).toHaveLength(0);

      // Verify Agent stays in tool_execution state with pending tools
      expect(agent.getCurrentState()).toBe('tool_execution');

      // CRITICAL: Agent should NOT complete the batch yet
      // Batch tracking should keep pending count > 0 until approval responses arrive
      expect(completeTurnSpy).not.toHaveBeenCalled();
      expect(processConversationSpy).not.toHaveBeenCalledTimes(2); // Called once during initial processing

      completeTurnSpy.mockRestore();
      processConversationSpy.mockRestore();
    });

    it('should complete batch tracking when non-pending tools finish', async () => {
      // Mock ToolExecutor to return completed result
      const completedResult = {
        id: 'call_complete',
        status: 'completed' as const,
        isPending: false,
        content: [{ type: 'text' as const, text: 'Tool completed successfully' }],
      };
      vi.spyOn(toolExecutor, 'execute').mockResolvedValue(completedResult);

      // Use a provider that returns tool calls once, then regular response
      class MockProviderOnce extends MockProvider {
        private hasReturnedToolCalls = false;

        async createResponse(...args: Parameters<MockProvider['createResponse']>): Promise<any> {
          if (!this.hasReturnedToolCalls) {
            this.hasReturnedToolCalls = true;
            return super.createResponse(...args);
          }
          // Return regular response without tool calls for subsequent requests
          return {
            content: 'Task completed.',
            toolCalls: [],
            usage: { promptTokens: 10, completionTokens: 20, totalTokens: 30 },
            stopReason: 'end_turn',
          };
        }
      }

      const mockProvider = new MockProviderOnce({
        content: 'I will execute tools.',
        toolCalls: [{ id: 'call_complete', name: 'mock_tool', arguments: { action: 'test' } }],
      });

      agent = createAgent({ tools: [mockTool] });
      // This test expects immediate tool execution (non-pending)
      setupAutoApprovalAgent(agent);

      // Update the agent's provider mock to use the specific test provider
      vi.spyOn(agent, '_createProviderInstance' as any).mockResolvedValue(mockProvider);

      await agent.start();

      // Track if batch completion methods are called
      const completeTurnSpy = vi.spyOn(agent as any, '_completeTurn');
      const processConversationSpy = vi.spyOn(agent as any, '_processConversation');

      // Send message to trigger tool calls
      await agent.sendMessage('Run commands');

      // Wait for processing
      await new Promise((resolve) => setTimeout(resolve, 50));

      // Verify TOOL_RESULT event was created
      const events = threadManager.getEvents(agent.threadId);
      const toolResults = events.filter((e) => e.type === 'TOOL_RESULT');
      expect(toolResults).toHaveLength(1);

      // CRITICAL: Agent SHOULD complete the batch when all tools are done
      // This should trigger conversation continuation since no rejections occurred
      expect(completeTurnSpy).toHaveBeenCalled();
      expect(processConversationSpy).toHaveBeenCalledTimes(2); // Initial + after tool completion

      completeTurnSpy.mockRestore();
      processConversationSpy.mockRestore();
    });

    it('should handle approval responses without double-decrementing pending count', async () => {
      // Use a provider that returns tool calls once, then regular response
      class MockProviderOnce extends MockProvider {
        private hasReturnedToolCalls = false;

        async createResponse(...args: Parameters<MockProvider['createResponse']>): Promise<any> {
          if (!this.hasReturnedToolCalls) {
            this.hasReturnedToolCalls = true;
            return super.createResponse(...args);
          }
          // Return regular response without tool calls for subsequent requests
          return {
            content: 'Task completed.',
            toolCalls: [],
            usage: { promptTokens: 10, completionTokens: 20, totalTokens: 30 },
            stopReason: 'end_turn',
          };
        }
      }

      const mockProvider = new MockProviderOnce({
        content: 'I will execute tools.',
        toolCalls: [{ id: 'call_approval', name: 'mock_tool', arguments: { action: 'test' } }],
      });

      agent = createAgent({ tools: [mockTool] });

      // Update the agent's provider mock to use the specific test provider
      vi.spyOn(agent, '_createProviderInstance' as any).mockResolvedValue(mockProvider);

      await agent.start();

      // Spy on tool execute to verify call patterns (important for double-decrement detection)
      const executeToolSpy = vi.spyOn(mockTool, 'execute');

      // Send message to trigger tool execution - should wait for approval
      await agent.sendMessage('Run command');
      await new Promise((resolve) => setTimeout(resolve, 50));

      // Verify executeTool was NOT called yet (waiting for approval)
      expect(executeToolSpy).toHaveBeenCalledTimes(0);

      // Verify no TOOL_RESULT events yet (tool is waiting for approval)
      let events = threadManager.getEvents(agent.threadId);
      let toolResults = events.filter((e) => e.type === 'TOOL_RESULT');
      expect(toolResults).toHaveLength(0);

      // Verify TOOL_APPROVAL_REQUEST was created
      const approvalRequests = events.filter((e) => e.type === 'TOOL_APPROVAL_REQUEST');
      expect(approvalRequests).toHaveLength(1);

      // Now approve the tool
      const approvalEvent = expectEventAdded(
        threadManager.addEvent({
          type: 'TOOL_APPROVAL_RESPONSE',
          threadId: agent.threadId,
          data: {
            toolCallId: 'call_approval',
            decision: ApprovalDecision.ALLOW_ONCE,
          },
        })
      );
      agent.emit('thread_event_added', { event: approvalEvent, threadId: agent.threadId });

      // Wait for approval processing
      await new Promise((resolve) => setTimeout(resolve, 100));

      // Tool should be executed once (after approval)
      expect(executeToolSpy).toHaveBeenCalledTimes(1);

      // Should have exactly one TOOL_RESULT (no double-counting)
      events = threadManager.getEvents(agent.threadId);
      toolResults = events.filter((e) => e.type === 'TOOL_RESULT');
      expect(toolResults).toHaveLength(1);
      expect(toolResults[0].data.id).toBe('call_approval');

      executeToolSpy.mockRestore();
    });

    it('should provide temp directory when executing approved bash tool', async () => {
      // This test verifies that approved tools get proper temp directory setup
      // Bug: _executeApprovedTool should use ToolExecutor for proper temp dir setup

      const bashTool = new BashTool();
      toolExecutor.registerTool('bash', bashTool);

      const mockProviderForTest = createOneTimeToolProvider(
        [{ id: 'bash_call_1', name: 'bash', arguments: { command: 'echo "test"' } }],
        'I will run the bash command.'
      );

      agent = createAgent({ tools: [bashTool] });

      // Update the agent's provider mock to use the specific test provider
      vi.spyOn(agent, '_createProviderInstance' as any).mockResolvedValue(mockProviderForTest);

      await agent.start();
      await agent.sendMessage('Run a command');

      // Wait for approval request
      await vi.waitFor(() => {
        const events = threadManager.getEvents(agent.threadId);
        const approvalRequests = events.filter((e) => e.type === 'TOOL_APPROVAL_REQUEST');
        expect(approvalRequests).toHaveLength(1);
      });

      // Approve the tool call
      const approvalEvent = expectEventAdded(
        threadManager.addEvent({
          type: 'TOOL_APPROVAL_RESPONSE',
          threadId: agent.threadId,
          data: {
            toolCallId: 'bash_call_1',
            decision: ApprovalDecision.ALLOW_ONCE,
          },
        })
      );
      agent.emit('thread_event_added', { event: approvalEvent, threadId: agent.threadId });

      // Wait for tool execution
      await vi.waitFor(() => {
        const events = threadManager.getEvents(agent.threadId);
        const toolResults = events.filter((e) => e.type === 'TOOL_RESULT');
        expect(toolResults).toHaveLength(1);
      });

      // Check the result
      const events = threadManager.getEvents(agent.threadId);
      const toolResult = events.find((e) => e.type === 'TOOL_RESULT');
      expect(toolResult).toBeDefined();

      const result = toolResult!.data;

      // This test verifies the fix: approved tools now use ToolExecutor.execute()
      // which properly sets up the temp directory for bash tool execution

      // The key fix verification: temp directory is now provided
      // Before fix: "Tool temp directory not provided by ToolExecutor"
      // After fix: Tool gets temp directory and can create output files

      if (
        result.status === 'failed' &&
        result.content[0]?.type === 'text' &&
        result.content[0].text
      ) {
        const errorOutput = JSON.parse(result.content[0].text) as {
          stderrPreview?: string;
          outputFiles?: {
            stdout: string;
            stderr: string;
            combined: string;
          };
        };

        // In test environment, bash might not be available (ENOENT error)
        // But the important thing is we got past the temp directory error
        // and the tool created output files, proving temp dir was provided
        if (errorOutput.stderrPreview?.includes('ENOENT')) {
          // Verify temp directory was created (output files exist)
          expect(errorOutput.outputFiles).toBeDefined();
          expect(errorOutput.outputFiles?.stdout).toContain('/tool-call-bash_call_1/stdout.txt');
          expect(errorOutput.outputFiles?.stderr).toContain('/tool-call-bash_call_1/stderr.txt');
          expect(errorOutput.outputFiles?.combined).toContain(
            '/tool-call-bash_call_1/combined.txt'
          );

          // This is a success - we fixed the temp directory issue
          return;
        }

        // If it's a different error, that's unexpected
        console.log('Unexpected error:', result.content[0].text);
        throw new Error('Unexpected error: ' + (errorOutput.stderrPreview || 'unknown'));
      } else if (
        result.status === 'completed' &&
        result.content[0]?.type === 'text' &&
        result.content[0].text
      ) {
        // If bash is available and command executed successfully
        const output = JSON.parse(result.content[0].text) as {
          exitCode: number;
          stdoutPreview: string;
        };
        expect(output.exitCode).toBe(0);
        expect(output.stdoutPreview).toContain('test');
      }
    });
  });

  describe('error handling', () => {
    beforeEach(async () => {
      agent = createAgent();
      await agent.start();
    });

    it('should emit error event when provider fails', async () => {
      const errorProvider = new MockProvider({
        content: '',
        toolCalls: [],
      });

      vi.spyOn(errorProvider, 'createResponse').mockRejectedValue(new Error('Provider error'));

      agent = createAgent();
      // Update the mock provider for this test
      vi.spyOn(agent as any, '_createProviderInstance').mockResolvedValue(errorProvider);
      await agent.start();

      const errorEvents: Array<{ error: Error; context: Record<string, unknown> }> = [];
      agent.on('error', (data) => errorEvents.push(data));

      await agent.sendMessage('Test');

      expect(errorEvents).toHaveLength(1);
      expect(errorEvents[0].error.message).toBe('Provider error');
      expect((errorEvents[0].context as { phase: string }).phase).toBe('provider_response');
    });

    it('should emit error event when consecutive recoverable errors exceed limit', async () => {
      // Create a provider that always throws recoverable errors
      class RecoverableErrorProvider extends MockProvider {
        override isRecoverableError(_error: unknown): boolean {
          return true; // Treat all errors as recoverable
        }
      }

      const recoverableProvider = new RecoverableErrorProvider({
        content: '',
        toolCalls: [],
      });

      vi.spyOn(recoverableProvider, 'createResponse').mockRejectedValue(
        new Error('Tool validation error')
      );

      agent = createAgent();
      vi.spyOn(agent as any, '_createProviderInstance').mockResolvedValue(recoverableProvider);
      await agent.start();

      const errorEvents: Array<{ error: Error; context: Record<string, unknown> }> = [];
      agent.on('error', (data) => errorEvents.push(data));

      await agent.sendMessage('Test');

      // Wait for retries to complete (they happen via setImmediate)
      await new Promise((resolve) => setTimeout(resolve, 100));

      // Should emit error event after MAX_CONSECUTIVE_RECOVERABLE_ERRORS (3) attempts
      expect(errorEvents.length).toBeGreaterThan(0);
      expect(errorEvents[0].error.message).toBe('Tool validation error');
    });

    it('should return to idle state after error', async () => {
      const errorProvider = new MockProvider({
        content: '',
        toolCalls: [],
      });

      vi.spyOn(errorProvider, 'createResponse').mockRejectedValue(new Error('Provider error'));

      agent = createAgent();
      // Update the mock provider for this test
      vi.spyOn(agent as any, '_createProviderInstance').mockResolvedValue(errorProvider);
      await agent.start();

      // Add error listener to prevent unhandled error
      agent.on('error', () => {
        // Error is expected, just consume it
      });

      await agent.sendMessage('Test');

      expect(agent.getCurrentState()).toBe('idle');
    });
  });

  describe('conversation history', () => {
    beforeEach(async () => {
      agent = createAgent();
      await agent.start();
    });

    it('should build conversation history from thread events', async () => {
      await agent.sendMessage('First message');
      await agent.sendMessage('Second message');

      const history = agent.buildThreadMessages();

      expect(history.length).toBeGreaterThanOrEqual(4); // 2 user + 2 agent messages minimum

      const userMessages = history.filter((msg) => msg.role === 'user');
      expect(userMessages).toHaveLength(2);
      expect(userMessages[0].content).toBe('First message');
      expect(userMessages[1].content).toBe('Second message');
    });

    it('should return current conversation state', async () => {
      const historyBefore = agent.buildThreadMessages();

      await agent.sendMessage('Test message');

      const historyAfter = agent.buildThreadMessages();
      expect(historyAfter.length).toBeGreaterThan(historyBefore.length);
    });

    it('should ignore LOCAL_SYSTEM_MESSAGE events in conversation', () => {
      threadManager.addEvent({
        type: 'USER_MESSAGE',
        context: { threadId: agent.getThreadId() },
        data: 'Test',
      });
      threadManager.addEvent({
        type: 'LOCAL_SYSTEM_MESSAGE',
        context: { threadId: agent.getThreadId() },
        data: 'System info message',
      });
      threadManager.addEvent({
        type: 'AGENT_MESSAGE',
        context: { threadId: agent.getThreadId() },
        data: { content: 'Response' },
      });

      const history = agent.buildThreadMessages();

      // Should only have user and agent messages, no LOCAL_SYSTEM_MESSAGE
      expect(history).toHaveLength(2);
      expect(history[0].content).toBe('Test');
      expect(history[1].content).toBe('Response');
    });

    it('should handle orphaned tool results gracefully', () => {
      threadManager.addEvent({
        type: 'USER_MESSAGE',
        context: { threadId: agent.getThreadId() },
        data: 'Test',
      });
      threadManager.addEvent({
        type: 'TOOL_RESULT',
        context: { threadId: agent.getThreadId() },
        data: {
          id: 'missing-call-id',
          content: [{ type: 'text', text: 'Some output' }],
          status: 'completed' as const,
        },
      });

      // Should not throw error - orphaned tool results are now skipped
      const history = agent.buildThreadMessages();
      expect(history).toHaveLength(1); // only user message, orphaned tool result skipped
      expect(history[0].role).toBe('user');
      expect(history[0].content).toBe('Test');
    });

    it('should handle orphaned tool calls gracefully', () => {
      threadManager.addEvent({
        type: 'USER_MESSAGE',
        context: { threadId: agent.getThreadId() },
        data: 'Test',
      });
      threadManager.addEvent({
        type: 'TOOL_CALL',
        context: { threadId: agent.getThreadId() },
        data: {
          name: 'bash',
          arguments: { command: 'ls' },
          id: 'orphaned-call',
        },
      });

      // Should not throw error and create synthetic tool result
      const history = agent.buildThreadMessages();
      expect(history).toHaveLength(3); // user message + assistant message with tool call + synthetic tool result
      expect(history[1].role).toBe('assistant');
      expect(history[1].toolCalls).toBeDefined();
      expect(history[1].toolCalls).toHaveLength(1);
      expect(history[2].role).toBe('user');
      expect(history[2].toolResults).toBeDefined();
      expect(history[2].toolResults).toHaveLength(1);
      expect(history[2].toolResults![0].id).toBe('orphaned-call');
    });
  });

  describe('pause/resume functionality', () => {
    beforeEach(() => {
      agent = createAgent();
    });

    it('should throw error for unimplemented pause', () => {
      expect(() => agent.pause()).toThrow('Pause/resume not yet implemented');
    });

    it('should throw error for unimplemented resume', () => {
      expect(() => agent.resume()).toThrow('Pause/resume not yet implemented');
    });
  });

  describe('event type safety', () => {
    beforeEach(async () => {
      agent = createAgent();
      await agent.start();
    });

    it('should provide type-safe event listeners', async () => {
      // This test verifies TypeScript compilation - if it compiles, types are correct
      agent.on('agent_thinking_start', () => {
        // No parameters expected
      });

      agent.on('agent_token', ({ token }) => {
        expect(typeof token).toBe('string');
      });

      agent.on('state_change', ({ from, to }) => {
        expect(typeof from).toBe('string');
        expect(typeof to).toBe('string');
      });

      agent.on('error', ({ error, context }) => {
        expect(error).toBeInstanceOf(Error);
        expect(typeof context).toBe('object');
      });

      // Trigger an event to verify listeners work
      await agent.sendMessage('Test');
    });
  });

  describe('multiple tool calls', () => {
    beforeEach(async () => {
      const tool1 = new MockTool({
        status: 'completed',
        content: [{ type: 'text', text: 'Tool 1 result' }],
      });
      const tool2 = new MockTool({
        status: 'completed',
        content: [{ type: 'text', text: 'Tool 2 result' }],
      });

      tool1.name = 'tool_1';
      tool2.name = 'tool_2';

      toolExecutor.registerTool(tool1.name, tool1);
      toolExecutor.registerTool(tool2.name, tool2);

      // Create provider that stops after tool calls to prevent infinite recursion
      let callCount = 0;
      mockProvider = new MockProvider({
        content: 'Using multiple tools',
        toolCalls: [
          { id: 'call_1', name: 'tool_1', arguments: { action: 'first' } },
          { id: 'call_2', name: 'tool_2', arguments: { action: 'second' } },
        ],
      });

      // Override to stop after first tool call
      vi.spyOn(mockProvider, 'createResponse').mockImplementation((..._args) => {
        callCount++;
        if (callCount === 1) {
          return Promise.resolve({
            content: 'Using multiple tools',
            toolCalls: [
              { id: 'call_1', name: 'tool_1', arguments: { action: 'first' } },
              { id: 'call_2', name: 'tool_2', arguments: { action: 'second' } },
            ],
          });
        } else {
          return Promise.resolve({
            content: 'All tools completed',
            toolCalls: [],
          });
        }
      });

      agent = createAgent({
        tools: [tool1, tool2],
      });
      await agent.start();
    });

    it('should execute multiple tools in sequence', async () => {
      // This test needs auto-approval for immediate execution
      setupAutoApprovalAgent(agent);

      const toolStartEvents: Array<{
        toolName: string;
        arguments: Record<string, unknown>;
        callId: string;
      }> = [];
      const toolCompleteEvents: Array<{ toolName: string; result: ToolResult; callId: string }> =
        [];

      agent.on('tool_call_start', (data) => toolStartEvents.push(data));
      agent.on('tool_call_complete', (data) => toolCompleteEvents.push(data));

      await agent.sendMessage('Use multiple tools');

      // Add delay to allow multiple async tool executions to complete
      await new Promise((resolve) => setTimeout(resolve, 100));

      expect(toolStartEvents).toHaveLength(2);
      expect(toolCompleteEvents).toHaveLength(2);

      expect(toolStartEvents[0].toolName).toBe('tool_1');
      expect(toolStartEvents[1].toolName).toBe('tool_2');

      expect(toolCompleteEvents[0].toolName).toBe('tool_1');
      expect(toolCompleteEvents[1].toolName).toBe('tool_2');
    });

    it('should add all tool calls and results to thread', async () => {
      // This test needs auto-approval for immediate execution
      setupAutoApprovalAgent(agent);

      await agent.sendMessage('Use multiple tools');

      // Add delay to allow multiple async tool executions to complete
      await new Promise((resolve) => setTimeout(resolve, 100));

      const events = threadManager.getEvents(agent.getThreadId());

      const toolCalls = events.filter((e) => e.type === 'TOOL_CALL');
      const toolResults = events.filter((e) => e.type === 'TOOL_RESULT');

      expect(toolCalls).toHaveLength(2);
      expect(toolResults).toHaveLength(2);

      expect(toolCalls[0].data.name).toBe('tool_1');
      expect(toolCalls[1].data.name).toBe('tool_2');
    });
  });

  describe('streaming functionality', () => {
    class MockStreamingProvider extends MockProvider {
      private _supportsStreaming = true;
      protected _config: ProviderConfig;

      constructor(config: ProviderConfig) {
        super({
          content: 'Streaming response token by token',
          toolCalls: [],
        });
        this._config = config;
      }

      get supportsStreaming(): boolean {
        return this._supportsStreaming;
      }

      get config(): ProviderConfig {
        return this._config;
      }

      createStreamingResponse(..._args: any[]): Promise<ProviderResponse> {
        // Simulate streaming by emitting tokens
        const text = 'Streaming response token by token';
        const tokens = text.split(' ');

        // Emit tokens synchronously for testing
        for (const token of tokens) {
          this.emit('token', { token: token + ' ' });
        }

        // Return final response
        return Promise.resolve({
          content: text,
          toolCalls: [],
        });
      }
    }

    class MockNonStreamingProvider extends MockProvider {
      constructor(config: ProviderConfig) {
        super({
          content: 'Non-streaming response',
          toolCalls: [],
        });
        this._config = config;
      }

      get supportsStreaming(): boolean {
        return false;
      }

      get config(): ProviderConfig {
        return this._config;
      }

      protected _config: ProviderConfig;
    }

    describe('with streaming provider', () => {
      let streamingProvider: MockStreamingProvider;

      beforeEach(async () => {
        streamingProvider = new MockStreamingProvider({ streaming: true });
        agent = createAgent();
        // Update the mock provider for this test
        vi.spyOn(agent as any, '_createProviderInstance').mockResolvedValue(streamingProvider);
        await agent.start();
      });

      afterEach(() => {
        agent?.removeAllListeners();
        streamingProvider?.removeAllListeners();
      });

      it('should emit agent_token events during streaming', async () => {
        const tokenEvents: string[] = [];

        agent.on('agent_token', ({ token }) => {
          tokenEvents.push(token);
        });

        await agent.sendMessage('Test streaming');

        expect(tokenEvents.length).toBeGreaterThan(0);
        expect(tokenEvents.join('')).toContain('Streaming');
      });

      it('should set state to streaming during streaming response', async () => {
        const stateChanges: { from: AgentState; to: AgentState }[] = [];

        agent.on('state_change', ({ from, to }) => {
          stateChanges.push({ from, to });
        });

        await agent.sendMessage('Test streaming');

        const streamingStateChange = stateChanges.find((sc) => sc.to === 'streaming');
        expect(streamingStateChange).toBeDefined();
      });

      it('should handle streaming errors properly', async () => {
        const errorEvents: { error: Error; context: Record<string, unknown> }[] = [];

        agent.on('error', ({ error, context }) => {
          errorEvents.push({ error, context });
        });

        // Mock streaming error
        streamingProvider.createStreamingResponse = vi
          .fn()
          .mockRejectedValue(new Error('Streaming failed'));

        await agent.sendMessage('Trigger error');

        expect(errorEvents.length).toBeGreaterThan(0);
        expect(errorEvents[0].error.message).toBe('Streaming failed');
        expect((errorEvents[0].context as { phase: string }).phase).toBe('provider_response');
      });

      it('should clean up provider event listeners after streaming', async () => {
        const initialListenerCount = streamingProvider.listenerCount('token');

        await agent.sendMessage('Test cleanup');

        const finalListenerCount = streamingProvider.listenerCount('token');
        expect(finalListenerCount).toBe(initialListenerCount);
      });

      it('should emit all tokens during streaming, thinking block extraction handled by UI layer', async () => {
        // Override the streaming provider to return content with thinking blocks
        streamingProvider.createStreamingResponse = vi.fn().mockImplementation((..._args) => {
          // Simulate streaming tokens that include thinking blocks
          const tokens = [
            '<think>',
            'I need to',
            ' think about',
            ' this</think>',
            'Here is',
            ' my response',
          ];

          for (const token of tokens) {
            streamingProvider.emit('token', { token });
          }

          return Promise.resolve({
            content: '<think>I need to think about this</think>Here is my response',
            toolCalls: [],
          });
        });

        const streamingTokens: string[] = [];

        agent.on('agent_token', ({ token }) => {
          streamingTokens.push(token);
        });

        await agent.sendMessage('Test thinking blocks in streaming');

        // Agent should emit all tokens as received (thinking blocks are handled in UI layer)
        const allTokens = streamingTokens.join('');
        expect(allTokens).toContain('<think>');
        expect(allTokens).toContain('I need to think about this');
        expect(allTokens).toContain('</think>');
        expect(allTokens).toContain('Here is my response');

        // Thread should contain raw agent message with thinking blocks for model context
        const events = threadManager.getEvents(agent.getThreadId());
        const agentMessages = events.filter((e) => e.type === 'AGENT_MESSAGE');
        expect(agentMessages).toHaveLength(1);
        expect((agentMessages[0].data as AgentMessageData).content).toBe(
          '<think>I need to think about this</think>Here is my response'
        );

        // Verify only expected event types exist
        const eventTypes = new Set(events.map((e) => e.type));
        expect(eventTypes).not.toContain('THINKING' as any);
      });
    });

    describe('with non-streaming provider', () => {
      let nonStreamingProvider: MockNonStreamingProvider;

      beforeEach(async () => {
        nonStreamingProvider = new MockNonStreamingProvider({ streaming: false });
        agent = createAgent();
        // Update the mock provider for this test
        vi.spyOn(agent as any, '_createProviderInstance').mockResolvedValue(nonStreamingProvider);
        await agent.start();
      });

      afterEach(() => {
        agent?.removeAllListeners();
      });

      it('should not emit agent_token events with non-streaming provider', async () => {
        const tokenEvents: string[] = [];

        agent.on('agent_token', ({ token }) => {
          tokenEvents.push(token);
        });

        await agent.sendMessage('Test non-streaming');

        expect(tokenEvents).toHaveLength(0);
      });

      it('should not set state to streaming with non-streaming provider', async () => {
        const stateChanges: { from: AgentState; to: AgentState }[] = [];

        agent.on('state_change', ({ from, to }) => {
          stateChanges.push({ from, to });
        });

        await agent.sendMessage('Test non-streaming');

        const streamingStateChange = stateChanges.find((sc) => sc.to === 'streaming');
        expect(streamingStateChange).toBeUndefined();
      });

      it('should fall back to createResponse method', async () => {
        // Test actual behavior: should receive response from non-streaming provider
        await agent.sendMessage('Test fallback');

        // Verify the agent processed a response (state returns to idle)
        expect(agent.getCurrentState()).toBe('idle');

        // Verify response was added to thread
        const events = threadManager.getEvents(agent.getThreadId());
        const agentMessages = events.filter((e) => e.type === 'AGENT_MESSAGE');
        expect(agentMessages).toHaveLength(1);
        expect((agentMessages[0].data as AgentMessageData).content).toBe('Non-streaming response');
      });
    });

    describe('streaming configuration', () => {
      it('should prefer streaming when both supported and configured', async () => {
        const streamingProvider = new MockStreamingProvider({ streaming: true });
        agent = createAgent();
        // Update the mock provider for this test
        vi.spyOn(agent as any, '_createProviderInstance').mockResolvedValue(streamingProvider);
        await agent.start();

        const tokenEvents: string[] = [];
        agent.on('agent_token', ({ token }) => {
          tokenEvents.push(token);
        });

        await agent.sendMessage('Test streaming preference');

        // Verify streaming behavior occurred (tokens were emitted)
        expect(tokenEvents.length).toBeGreaterThan(0);
        expect(tokenEvents.join('')).toContain('Streaming');

        // Verify final response was processed
        expect(agent.getCurrentState()).toBe('idle');

        agent.removeAllListeners();
        streamingProvider.removeAllListeners();
      });

      it('should use non-streaming when supported but not configured', async () => {
        const streamingProvider = new MockStreamingProvider({ streaming: false });
        agent = createAgent();
        // Update the mock provider for this test
        vi.spyOn(agent as any, '_createProviderInstance').mockResolvedValue(streamingProvider);
        await agent.start();

        const tokenEvents: string[] = [];
        agent.on('agent_token', ({ token }) => {
          tokenEvents.push(token);
        });

        await agent.sendMessage('Test non-streaming when disabled');

        // Verify non-streaming behavior (no tokens emitted)
        expect(tokenEvents).toHaveLength(0);

        // Verify final response was processed
        expect(agent.getCurrentState()).toBe('idle');
        const events = threadManager.getEvents(agent.getThreadId());
        const agentMessages = events.filter((e) => e.type === 'AGENT_MESSAGE');
        expect(agentMessages).toHaveLength(1);

        agent.removeAllListeners();
        streamingProvider.removeAllListeners();
      });
    });
  });

  describe('System prompt event handling', () => {
    it('should skip SYSTEM_PROMPT and USER_SYSTEM_PROMPT events in conversation building', async () => {
      agent = createAgent();

      // Manually add system prompt events to thread (simulating what Agent.start() does)
      threadManager.addEvent({
        type: 'SYSTEM_PROMPT',
        context: { threadId: agent.getThreadId() },
        data: 'You are a helpful AI assistant.',
      });
      threadManager.addEvent({
        type: 'USER_SYSTEM_PROMPT',
        context: { threadId: agent.getThreadId() },
        data: 'Always be concise.',
      });

      // Add a user message
      threadManager.addEvent({
        type: 'USER_MESSAGE',
        context: { threadId: agent.getThreadId() },
        data: 'Hello, how are you?',
      });

      // Mock the provider to capture what messages it receives
      const mockCreateResponse = vi.spyOn(mockProvider, 'createResponse');
      mockCreateResponse.mockResolvedValue({
        content: 'I am doing well, thank you for asking!',
        toolCalls: [],
      });

      await agent.start();
      await agent.sendMessage('Hello, how are you?');

      // Verify the provider was called
      expect(mockCreateResponse).toHaveBeenCalledTimes(1);

      // Get the messages that were sent to the provider
      const [messages] = mockCreateResponse.mock.calls[0];

      // Should only contain user messages, not system prompt events
      expect(messages).toHaveLength(2); // Two user messages: existing + new one
      expect(messages[0].role).toBe('user');
      expect(messages[0].content).toBe('Hello, how are you?');
      expect(messages[1].role).toBe('user');
      expect(messages[1].content).toBe('Hello, how are you?');

      // Verify no assistant messages from system prompts made it through
      const assistantMessages = messages.filter((m) => m.role === 'assistant');
      expect(assistantMessages).toHaveLength(0);
    });

    describe('duplicate system prompt prevention', () => {
      it('should add SYSTEM_PROMPT events on first start with empty thread', async () => {
        agent = createAgent();

        // Verify thread is initially empty
        const initialEvents = threadManager.getEvents(agent.getThreadId());
        expect(initialEvents).toHaveLength(0);

        await agent.start();

        // Should have added both system prompt events
        const events = threadManager.getEvents(agent.getThreadId());
        const systemPrompts = events.filter((e) => e.type === 'SYSTEM_PROMPT');
        const userSystemPrompts = events.filter((e) => e.type === 'USER_SYSTEM_PROMPT');

        expect(systemPrompts).toHaveLength(1);
        expect(userSystemPrompts).toHaveLength(1);
        expect(events).toHaveLength(2);
      });

      it('should NOT add duplicate SYSTEM_PROMPT events on restart', async () => {
        agent = createAgent();

        // First start - should add prompts
        await agent.start();
        const afterFirstStart = threadManager.getEvents(agent.getThreadId());
        expect(afterFirstStart.filter((e) => e.type === 'SYSTEM_PROMPT')).toHaveLength(1);
        expect(afterFirstStart.filter((e) => e.type === 'USER_SYSTEM_PROMPT')).toHaveLength(1);

        // Simulate agent restart by creating new agent with same thread
        const agent2 = new Agent({
          toolExecutor,
          threadManager,
          context: { threadId: agent.getThreadId() }, // Use same thread ID
          tools: [],
          metadata: {
            name: 'test-agent',
            modelId: 'test-model',
            providerInstanceId: 'test-instance',
          },
        });

        // Mock provider access for test
        vi.spyOn(agent2, 'getProvider').mockResolvedValue(mockProvider);
        Object.defineProperty(agent2, 'providerInstance', {
          get: () => mockProvider,
          configurable: true,
        });
        Object.defineProperty(agent2, 'providerName', {
          get: () => mockProvider.providerName,
          configurable: true,
        });
        await agent2.start();

        // Should NOT have added more prompt events
        const afterRestart = threadManager.getEvents(agent.getThreadId());
        expect(afterRestart.filter((e) => e.type === 'SYSTEM_PROMPT')).toHaveLength(1);
        expect(afterRestart.filter((e) => e.type === 'USER_SYSTEM_PROMPT')).toHaveLength(1);
        expect(afterRestart).toHaveLength(2); // Same total count
      });

      it('should NOT add SYSTEM_PROMPT events if conversation already started', async () => {
        agent = createAgent();

        // Pre-populate thread with a user message (conversation started)
        threadManager.addEvent({
          type: 'USER_MESSAGE',
          context: { threadId: agent.getThreadId() },
          data: 'Hello there!',
        });

        await agent.start();

        // Should NOT have added system prompt events since conversation exists
        const events = threadManager.getEvents(agent.getThreadId());
        const systemPrompts = events.filter((e) => e.type === 'SYSTEM_PROMPT');
        const userSystemPrompts = events.filter((e) => e.type === 'USER_SYSTEM_PROMPT');

        expect(systemPrompts).toHaveLength(0);
        expect(userSystemPrompts).toHaveLength(0);
        expect(events).toHaveLength(1); // Only the original user message
      });

      it('should NOT add SYSTEM_PROMPT events if existing prompts are already present', async () => {
        agent = createAgent();

        // Pre-populate thread with system prompts (e.g., from previous agent run)
        threadManager.addEvent({
          type: 'SYSTEM_PROMPT',
          context: { threadId: agent.getThreadId() },
          data: 'Existing system prompt',
        });

        await agent.start();

        // Should NOT have added more prompt events
        const events = threadManager.getEvents(agent.getThreadId());
        const systemPrompts = events.filter((e) => e.type === 'SYSTEM_PROMPT');
        const userSystemPrompts = events.filter((e) => e.type === 'USER_SYSTEM_PROMPT');

        expect(systemPrompts).toHaveLength(1); // Only the original one
        expect(userSystemPrompts).toHaveLength(0);
        expect(events).toHaveLength(1); // Only the original system prompt
      });

      it('should prevent duplicates across multiple rapid starts', async () => {
        agent = createAgent();

        // Simulate rapid multiple starts (race condition scenario)
        const startPromises = [agent.start(), agent.start(), agent.start()];

        await Promise.all(startPromises);

        // Should only have one set of prompts despite multiple starts
        const events = threadManager.getEvents(agent.getThreadId());
        const systemPrompts = events.filter((e) => e.type === 'SYSTEM_PROMPT');
        const userSystemPrompts = events.filter((e) => e.type === 'USER_SYSTEM_PROMPT');

        expect(systemPrompts).toHaveLength(1);
        expect(userSystemPrompts).toHaveLength(1);
        expect(events).toHaveLength(2);
      });

      it('should handle complex scenarios with mixed existing events', async () => {
        agent = createAgent();

        // Pre-populate thread with some system messages but no conversation or prompts
        threadManager.addEvent({
          type: 'LOCAL_SYSTEM_MESSAGE',
          context: { threadId: agent.getThreadId() },
          data: 'Connection established',
        });

        await agent.start();

        // Should have added prompts since no conversation or existing prompts
        const events = threadManager.getEvents(agent.getThreadId());
        const systemPrompts = events.filter((e) => e.type === 'SYSTEM_PROMPT');
        const userSystemPrompts = events.filter((e) => e.type === 'USER_SYSTEM_PROMPT');
        const localMessages = events.filter((e) => e.type === 'LOCAL_SYSTEM_MESSAGE');

        expect(systemPrompts).toHaveLength(1);
        expect(userSystemPrompts).toHaveLength(1);
        expect(localMessages).toHaveLength(1); // Original message preserved
        expect(events).toHaveLength(3); // All events present
      });

      it('should not add prompts when both conversation and existing prompts are present', async () => {
        agent = createAgent();

        // Pre-populate with both conversation events and existing prompts
        threadManager.addEvent({
          type: 'USER_MESSAGE',
          context: { threadId: agent.getThreadId() },
          data: 'Hello',
        });
        threadManager.addEvent({
          type: 'AGENT_MESSAGE',
          context: { threadId: agent.getThreadId() },
          data: { content: 'Hi there!' },
        });
        threadManager.addEvent({
          type: 'SYSTEM_PROMPT',
          context: { threadId: agent.getThreadId() },
          data: 'You are helpful',
        });

        await agent.start();

        // Should NOT have added any new prompts
        const events = threadManager.getEvents(agent.getThreadId());
        const systemPrompts = events.filter((e) => e.type === 'SYSTEM_PROMPT');
        const userSystemPrompts = events.filter((e) => e.type === 'USER_SYSTEM_PROMPT');

        expect(systemPrompts).toHaveLength(1); // Only the existing one
        expect(userSystemPrompts).toHaveLength(0);
        expect(events).toHaveLength(3); // No new events added
      });
    });
  });

  describe('conversation_complete event emission', () => {
    it('should emit conversation_complete after tool execution chain completes', async () => {
      // This test currently FAILS - demonstrating the bug
      let conversationCompleteEmitted = false;

      // Create a tool that will be called
      const mockTool = new MockTool({
        status: 'completed',
        content: [{ type: 'text', text: 'Tool executed successfully' }],
      });

      // Create provider that returns tool calls, then a final response
      let callCount = 0;
      const mockProvider = new MockProvider({
        content: 'Initial response',
        toolCalls: [],
      });

      vi.spyOn(mockProvider, 'createResponse').mockImplementation((..._args) => {
        callCount++;
        if (callCount === 1) {
          // First call: return tool calls
          return Promise.resolve({
            content: 'Using tool',
            toolCalls: [
              {
                id: 'call_123',
                name: 'mock_tool',
                arguments: { action: 'test' },
              },
            ],
          });
        } else {
          // Second call: return final response with no tool calls
          return Promise.resolve({
            content: 'Final response after tool execution',
            toolCalls: [],
          });
        }
      });

      const toolExecutor = new ToolExecutor();
      toolExecutor.registerTool(mockTool.name, mockTool);
      // Mock agent approval for tests
      vi.spyOn(agent as any, '_checkToolPermission').mockResolvedValue('granted');

      agent = createAgent({ tools: [mockTool], toolExecutor });
      await agent.start();

      // Listen for conversation_complete event
      agent.once('conversation_complete', () => {
        conversationCompleteEmitted = true;
      });

      await agent.sendMessage('Use the tool');

      // Add delay to allow full tool execution chain to complete
      await new Promise((resolve) => setTimeout(resolve, 100));

      // This assertion should now pass with sufficient delay
      expect(conversationCompleteEmitted).toBe(true);
    });
  });

  describe('duplicate execution prevention', () => {
    it('should not execute tool if TOOL_RESULT already exists', async () => {
      const bashTool = new BashTool();
      const toolExecutor = new ToolExecutor();
      toolExecutor.registerTool('bash', bashTool);

      const agent = createAgent({
        toolExecutor,
        tools: [bashTool],
      });

      // Create tool call event
      const toolCall: ToolCall = {
        id: 'tool-123',
        name: 'bash',
        arguments: { command: 'echo "test"' },
      };

      agent.threadManager.addEvent({
        type: 'TOOL_CALL',
        context: { threadId: agent.threadId },
        data: toolCall,
      });

      // Create existing tool result (simulates tool already executed)
      const existingResult: ToolResult = {
        id: 'tool-123',
        content: [{ type: 'text', text: 'Already executed - preventing duplicate' }],
        status: 'completed' as const,
      };

      agent.threadManager.addEvent({
        type: 'TOOL_RESULT',
        context: { threadId: agent.threadId },
        data: existingResult,
      });

      // Mock tool executor to track calls
      const executeSpy = vi.spyOn(bashTool, 'execute');

      // Send approval response (this should be ignored due to duplicate guard)
      const approvalEvent = expectEventAdded(
        agent.threadManager.addEvent({
          type: 'TOOL_APPROVAL_RESPONSE',
          context: { threadId: agent.threadId },
          data: {
            toolCallId: 'tool-123',
            decision: ApprovalDecision.ALLOW_ONCE,
          },
        })
      );

      // Simulate event processing (this triggers _handleToolApprovalResponse)
      agent['_handleToolApprovalResponse'](approvalEvent);

      // Wait for potential async processing
      await new Promise((resolve) => setTimeout(resolve, 50));

      // Tool executor should not have been called due to duplicate guard
      expect(executeSpy).not.toHaveBeenCalled();

      // Should still have only one TOOL_RESULT event (the original one)
      const events = agent.threadManager.getEvents(agent.threadId);
      const toolResults = events.filter((e) => e.type === 'TOOL_RESULT');
      expect(toolResults).toHaveLength(1);
      expect(toolResults[0]?.data).toEqual(existingResult);
    });

    it('should execute tool normally when no TOOL_RESULT exists', async () => {
      const bashTool = new BashTool();
      const toolExecutor = new ToolExecutor();
      toolExecutor.registerTool('bash', bashTool);

      const agent = createAgent({
        toolExecutor,
        tools: [bashTool],
      });

      // Create tool call event
      const toolCall: ToolCall = {
        id: 'tool-456',
        name: 'bash',
        arguments: { command: 'echo "success"' },
      };

      agent.threadManager.addEvent({
        type: 'TOOL_CALL',
        context: { threadId: agent.threadId },
        data: toolCall,
      });

      // Mock tool executor to track calls
      const executeSpy = vi.spyOn(bashTool, 'execute');
      executeSpy.mockResolvedValue({
        id: 'tool-456',
        content: [{ type: 'text', text: 'Tool executed successfully' }],
        status: 'completed' as const,
      });

      // Send approval response (this should execute normally)
      const approvalEvent = expectEventAdded(
        agent.threadManager.addEvent({
          type: 'TOOL_APPROVAL_RESPONSE',
          context: { threadId: agent.threadId },
          data: {
            toolCallId: 'tool-456',
            decision: ApprovalDecision.ALLOW_ONCE,
          },
        })
      );

      // Simulate event processing
      agent['_handleToolApprovalResponse'](approvalEvent);

      // Wait for async tool execution
      await new Promise((resolve) => setTimeout(resolve, 100));

      // Tool should have been executed
      expect(executeSpy).toHaveBeenCalledWith(toolCall.arguments, expect.any(Object));
    });
  });
});<|MERGE_RESOLUTION|>--- conflicted
+++ resolved
@@ -2,29 +2,12 @@
 // ABOUTME: Tests conversation processing, tool execution, state management, and event emissions
 
 import { describe, it, expect, vi, beforeEach, afterEach } from 'vitest';
-<<<<<<< HEAD
-import { Agent, AgentConfig, AgentState } from './agent';
-import { BaseMockProvider } from '@lace/core/test-utils/base-mock-provider';
-=======
 import { Agent, AgentConfig, AgentState } from '~/agents/agent';
 import { BaseMockProvider } from '~/test-utils/base-mock-provider';
->>>>>>> f688cf03
 import {
   ProviderMessage,
   ProviderResponse,
   ProviderConfig,
-<<<<<<< HEAD
-} from '@lace/core/providers/base-provider';
-import { ToolCall, ToolResult, ToolContext, ApprovalDecision } from '@lace/core/tools/types';
-import { Tool } from '@lace/core/tools/tool';
-import { ToolExecutor } from '@lace/core/tools/executor';
-import { ThreadManager } from '@lace/core/threads/thread-manager';
-import { setupCoreTest } from '@lace/core/test-utils/core-test-setup';
-import { expectEventAdded } from '@lace/core/test-utils/event-helpers';
-import { BashTool } from '@lace/core/tools/implementations/bash';
-import { Session } from '@lace/core/sessions/session';
-import { Project } from '@lace/core/projects/project';
-=======
   ProviderRequestContext,
 } from '~/providers/base-provider';
 import { ToolCall, ToolResult, ToolContext, ApprovalDecision } from '~/tools/types';
@@ -36,7 +19,6 @@
 import { BashTool } from '~/tools/implementations/bash';
 import { Session } from '~/sessions/session';
 import { Project } from '~/projects/project';
->>>>>>> f688cf03
 import { join } from 'path';
 import { mkdirSync } from 'fs';
 import {
