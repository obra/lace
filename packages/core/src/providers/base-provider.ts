// ABOUTME: Abstract base class for all AI providers
// ABOUTME: Defines the common interface and provides base functionality for providers

import { EventEmitter } from 'events';
<<<<<<< HEAD
import { ToolResult, ToolCall } from '@lace/core/tools/types';
import { Tool } from '@lace/core/tools/tool';
import type { CatalogProvider } from '@lace/core/providers/catalog/types';
import { logger } from '@lace/core/utils/logger';
=======
import { ToolResult, ToolCall } from '~/tools/types';
import { Tool } from '~/tools/tool';
import type { CatalogProvider } from '~/providers/catalog/types';
import type { Agent } from '~/agents/agent';
import type { ToolExecutor } from '~/tools/executor';
import type { Session } from '~/sessions/session';

/**
 * Runtime context passed to provider methods
 * Provides access to agent, executor, session for advanced provider features
 */
export interface ProviderRequestContext {
  /** Agent making the request (for delegation, logging) */
  agent?: Agent;

  /** Tool executor for proper tool execution with approval flow */
  toolExecutor?: ToolExecutor;

  /** Session for accessing project config, MCP servers, permissions */
  session?: Session;

  /** Session's working directory (not project directory) */
  workingDirectory?: string;

  /** Merged process + project environment variables */
  processEnv?: NodeJS.ProcessEnv;
}
>>>>>>> f688cf03

export interface ProviderConfig {
  maxTokens?: number;
  systemPrompt?: string;
  streaming?: boolean; // Enable token-by-token streaming
  catalogProvider?: CatalogProvider; // Catalog data for this provider instance
  [key: string]: unknown; // Allow provider-specific config
}

export interface ProviderResponse {
  content: string;
  toolCalls: ToolCall[];
  stopReason?: string; // Normalized: "max_tokens" | "stop" | "tool_use" | "error"
  usage?: {
    promptTokens: number;
    completionTokens: number;
    totalTokens: number;
  };
  performance?: {
    // Unique value for local models
    tokensPerSecond?: number;
    timeToFirstToken?: number;
    totalDuration?: number;
  };
  responseId?: string; // OpenAI Responses API response.id (for conversation chaining)
}

export interface ModelInfo {
  id: string; // Model identifier
  displayName: string; // Human-friendly name
  description?: string; // Model description
  contextWindow: number; // Max context size
  maxOutputTokens: number; // Max completion tokens
  capabilities?: string[]; // e.g., ['vision', 'function-calling']
  isDefault?: boolean; // Default model for this provider
}

export interface ProviderInfo {
  name: string; // Provider identifier
  displayName: string; // Human-friendly name
  requiresApiKey: boolean; // Needs API key vs local
  configurationHint?: string; // How to configure
}

export interface ConversationState {
  openaiResponseId?: string; // Last response.id from OpenAI Responses API (for conversation chaining)
}

export abstract class AIProvider extends EventEmitter {
  protected readonly _config: ProviderConfig;
  protected _systemPrompt: string = '';
  protected _catalogData?: CatalogProvider;

  // Retry configuration - can be modified in tests but must be validated
  private _retryConfig = {
    maxRetries: 10,
    initialDelayMs: 1000,
    maxDelayMs: 30000,
    backoffFactor: 2,
    jitterFactor: 0.1,
  };

  public get RETRY_CONFIG(): {
    maxRetries: number;
    initialDelayMs: number;
    maxDelayMs: number;
    backoffFactor: number;
    jitterFactor: number;
  } {
    return this._retryConfig;
  }

  public set RETRY_CONFIG(config: Partial<typeof this._retryConfig>) {
    this.validateRetryConfig(config);
    this._retryConfig = { ...this._retryConfig, ...config };
  }

  private validateRetryConfig(config: Partial<typeof this._retryConfig>): void {
    if (config.maxRetries !== undefined) {
      if (!Number.isInteger(config.maxRetries) || config.maxRetries < 0) {
        throw new Error('maxRetries must be a non-negative integer');
      }
      if (config.maxRetries > 50) {
        throw new Error('maxRetries cannot exceed 50 to prevent excessive retry loops');
      }
    }

    if (config.initialDelayMs !== undefined) {
      if (!Number.isInteger(config.initialDelayMs) || config.initialDelayMs < 0) {
        throw new Error('initialDelayMs must be a non-negative integer');
      }
      if (config.initialDelayMs > 60000) {
        throw new Error('initialDelayMs cannot exceed 60000ms (1 minute)');
      }
    }

    if (config.maxDelayMs !== undefined) {
      if (!Number.isInteger(config.maxDelayMs) || config.maxDelayMs < 0) {
        throw new Error('maxDelayMs must be a non-negative integer');
      }
      if (config.maxDelayMs > 300000) {
        throw new Error('maxDelayMs cannot exceed 300000ms (5 minutes)');
      }
    }

    if (config.backoffFactor !== undefined) {
      if (typeof config.backoffFactor !== 'number' || config.backoffFactor < 1) {
        throw new Error('backoffFactor must be a number >= 1');
      }
      if (config.backoffFactor > 10) {
        throw new Error('backoffFactor cannot exceed 10 to prevent excessive delays');
      }
    }

    if (config.jitterFactor !== undefined) {
      if (
        typeof config.jitterFactor !== 'number' ||
        config.jitterFactor < 0 ||
        config.jitterFactor >= 1
      ) {
        throw new Error('jitterFactor must be a number between 0 (inclusive) and 1 (exclusive)');
      }
    }

    // Cross-validation
    const newInitialDelay = config.initialDelayMs ?? this._retryConfig.initialDelayMs;
    const newMaxDelay = config.maxDelayMs ?? this._retryConfig.maxDelayMs;

    if (newInitialDelay > newMaxDelay) {
      throw new Error('initialDelayMs cannot be greater than maxDelayMs');
    }
  }

  constructor(config: ProviderConfig = {}) {
    super();
    this._config = config;
    this._catalogData = config.catalogProvider;
  }

  abstract createResponse(
    messages: ProviderMessage[],
    tools: Tool[],
    model: string,
    signal?: AbortSignal,
<<<<<<< HEAD
    conversationState?: ConversationState
=======
    context?: ProviderRequestContext
>>>>>>> f688cf03
  ): Promise<ProviderResponse>;

  // Optional streaming support - providers can override this
  async createStreamingResponse(
    messages: ProviderMessage[],
    tools: Tool[],
    model: string,
    signal?: AbortSignal,
<<<<<<< HEAD
    conversationState?: ConversationState
  ): Promise<ProviderResponse> {
    // Default implementation: fall back to non-streaming
    return this.createResponse(messages, tools, model, signal, conversationState);
=======
    context?: ProviderRequestContext
  ): Promise<ProviderResponse> {
    // Default implementation: fall back to non-streaming
    return this.createResponse(messages, tools, model, signal, context);
>>>>>>> f688cf03
  }

  // Check if provider supports streaming
  get supportsStreaming(): boolean {
    return false; // Default to false, override in providers that support it
  }

  // Access to configuration for streaming checks
  get config(): ProviderConfig {
    return this._config;
  }

  // System prompt management
  setSystemPrompt(systemPrompt: string): void {
    this._systemPrompt = systemPrompt;
  }

  get systemPrompt(): string {
    return this._systemPrompt;
  }

  abstract get providerName(): string;

  // Provider metadata - must be implemented by each provider
  abstract getProviderInfo(): ProviderInfo;

  // Default implementation uses catalog data - providers can override if needed
  getAvailableModels(): ModelInfo[] {
    if (!this._catalogData) {
      // Fallback to empty array if no catalog data
      return [];
    }

    return this._catalogData.models.map((catalogModel) =>
      this.createModel({
        id: catalogModel.id,
        displayName: catalogModel.name,
        description: undefined, // Catalog doesn't have description field
        contextWindow: catalogModel.context_window,
        maxOutputTokens: catalogModel.default_max_tokens,
        capabilities: this.mapCapabilities(catalogModel),
        isDefault: catalogModel.id === this._catalogData?.default_large_model_id,
      })
    );
  }

  // Helper to map catalog model capabilities - providers can override
  protected mapCapabilities(catalogModel: {
    supports_attachments?: boolean;
  }): string[] | undefined {
    return catalogModel.supports_attachments ? ['attachments'] : undefined;
  }

  // Set catalog data (to be called by provider implementations)
  protected setCatalogData(catalogData: CatalogProvider): void {
    this._catalogData = catalogData;
  }

  // Get model context window from catalog or fallback
  protected getModelContextWindow(modelId: string, fallback: number = 200000): number {
    if (!this._catalogData) {
      return fallback;
    }

    const catalogModel = this._catalogData.models.find((m) => m.id === modelId);
    return catalogModel?.context_window || fallback;
  }

  // Get model max output tokens from catalog or fallback
  protected getModelMaxOutputTokens(modelId: string, fallback: number = 8192): number {
    if (!this._catalogData) {
      return fallback;
    }

    const catalogModel = this._catalogData.models.find((m) => m.id === modelId);
    return catalogModel?.default_max_tokens || fallback;
  }

  // Helper method to create ModelInfo with fallback to hardcoded values
  protected createModel(model: {
    id: string;
    displayName: string;
    description?: string;
    contextWindow?: number;
    maxOutputTokens?: number;
    capabilities?: string[];
    isDefault?: boolean;
  }): ModelInfo {
    return {
      id: model.id,
      displayName: model.displayName,
      description: model.description,
      contextWindow: model.contextWindow || 200000, // Fallback to 200k
      maxOutputTokens: model.maxOutputTokens || 8192,
      capabilities: model.capabilities,
      isDefault: model.isDefault,
    };
  }

  // Check if provider is properly configured
  abstract isConfigured(): boolean;

  // Check if an error is recoverable (can be sent back to model for correction)
  // Default implementation checks for common 400-level HTTP errors
  // Providers can override for their specific error patterns
  isRecoverableError(error: unknown): boolean {
    // Safely narrow unknown to non-null object
    if (!error || typeof error !== 'object' || error === null) {
      return false;
    }

    // Cast to safe interface for property access
    const errorObj = error as {
      status?: number;
      statusCode?: number;
      constructor?: { name?: string };
    };

    // Generic check for 400-level HTTP errors (most providers use this pattern)
    const status = errorObj.status ?? errorObj.statusCode;
    if (typeof status === 'number' && (status === 400 || status === 422)) {
      return true;
    }

    // Check constructor name for common BadRequestError classes
    if (errorObj.constructor?.name === 'BadRequestError') {
      return true;
    }

    return false;
  }

  // Token estimation utility for streaming
  protected estimateTokens(text: string): number {
    return Math.ceil(text.length / 4);
  }

  // Provider-specific token counting - providers can override for accurate counts
  countTokens(
    messages: ProviderMessage[],
    _tools: Tool[] = [],
    _model?: string
  ): Promise<number | null> | number | null {
    // Default implementation returns null to indicate estimation should be used
    return null;
  }

  /**
   * Calibrates token costs for system prompt and individual tools
   * Makes separate API calls to measure each component precisely
   * Providers should override this if they support accurate token counting
   * Returns null if provider doesn't support calibration
   */
  calibrateTokenCosts(
    _messages: ProviderMessage[],
    _tools: Tool[],
    _model: string
  ): Promise<{
    systemTokens: number;
    toolTokens: number;
    toolDetails: Array<{ name: string; tokens: number }>;
  } | null> {
    // Default: no calibration support
    return Promise.resolve(null);
  }

  // System prompt handling with fallback logic
  protected getEffectiveSystemPrompt(messages: ProviderMessage[]): string {
    const systemMessage = messages.find((msg) => msg.role === 'system');
    return systemMessage?.content || this._systemPrompt || 'You are a helpful assistant.';
  }

  // Base stop reason normalization - providers should override for specific mappings
  protected normalizeStopReason(stopReason: string | null | undefined): string | undefined {
    if (!stopReason) return undefined;

    // Providers should override this method to handle their specific stop reasons
    // This base implementation provides a safe default
    return 'stop';
  }

  // Cleanup method to close connections and free resources
  cleanup(): void {
    // Default implementation - providers can override for specific cleanup
    // Remove all event listeners to prevent memory leaks
    this.removeAllListeners();
  }

  // Retry functionality

  /**
   * Determines if an error is retryable based on error codes and status
   * Can be overridden by providers for specific error patterns
   */
  protected isRetryableError(error: unknown): boolean {
    if (!error || typeof error !== 'object') {
      return false;
    }

    const err = error as Record<string, unknown>;

    // Check for abort errors - never retry these
    if (err.name === 'AbortError') {
      return false;
    }

    // Check for network errors (Node.js error codes)
    if (err.code) {
      const retryableCodes = [
        'ECONNREFUSED',
        'ENOTFOUND',
        'ETIMEDOUT',
        'ECONNRESET',
        'EHOSTUNREACH',
      ];
      if (typeof err.code === 'string' && retryableCodes.includes(err.code)) {
        return true;
      }
      // Check for rate_limit_exceeded code (OpenAI SDK)
      if (err.code === 'rate_limit_exceeded') {
        return true;
      }
    }

    // Check for HTTP status codes
    const status = err.status || err.statusCode;
    if (typeof status === 'number') {
      // Retry on server errors and rate limits
      if (status >= 500 || status === 429 || status === 408) {
        return true;
      }
      // Don't retry on client errors or auth errors
      if (status >= 400 && status < 500) {
        return false;
      }
    }

    return false;
  }

  /**
   * Extracts rate limit delay from error message or headers
   * Returns delay in milliseconds, or null if not found
   */
  protected extractRateLimitDelay(error: unknown): number | null {
    if (!error || typeof error !== 'object') {
      return null;
    }

    const err = error as Record<string, unknown>;

    // Check error message for "try again in X.XXXs" pattern (OpenAI format)
    if (err.message && typeof err.message === 'string') {
      const match = err.message.match(/try again in ([\d.]+)s/i);
      if (match && match[1]) {
        const seconds = parseFloat(match[1]);
        if (!isNaN(seconds)) {
          return Math.ceil(seconds * 1000); // Convert to milliseconds
        }
      }
    }

    // Check for Retry-After header in error response
    if (err.headers && typeof err.headers === 'object') {
      const headers = err.headers as Record<string, unknown>;
      const retryAfter = headers['retry-after'] || headers['Retry-After'];
      if (typeof retryAfter === 'string') {
        const seconds = parseFloat(retryAfter);
        if (!isNaN(seconds)) {
          return Math.ceil(seconds * 1000);
        }
      }
    }

    return null;
  }

  /**
   * Calculates exponential backoff delay with jitter
   * If error contains rate limit delay, uses that instead
   */
  protected calculateBackoffDelay(attempt: number, error?: unknown): number {
    // Check if error specifies a rate limit delay
    if (error) {
      const rateLimitDelay = this.extractRateLimitDelay(error);
      if (rateLimitDelay !== null) {
        logger.debug('Using provider-specified rate limit delay', {
          delayMs: rateLimitDelay,
          delaySeconds: (rateLimitDelay / 1000).toFixed(2),
        });
        return rateLimitDelay;
      }
    }

    const config = this.RETRY_CONFIG;
    // Calculate base delay with exponential backoff
    const baseDelay = Math.min(
      config.initialDelayMs * Math.pow(config.backoffFactor, attempt - 1),
      config.maxDelayMs
    );

    // Apply jitter to prevent thundering herd
    const jitter = baseDelay * config.jitterFactor;
    const minDelay = baseDelay - jitter;
    const maxDelay = baseDelay + jitter;

    return Math.floor(Math.random() * (maxDelay - minDelay) + minDelay);
  }

  /**
   * Wraps an operation with retry logic
   */
  protected async withRetry<T>(
    operation: () => Promise<T>,
    options?: {
      maxAttempts?: number;
      isStreaming?: boolean;
      canRetry?: () => boolean;
      signal?: AbortSignal;
    }
  ): Promise<T> {
    const config = this.RETRY_CONFIG;
    const maxAttempts = options?.maxAttempts ?? config.maxRetries;
    let lastError: unknown;

    for (let attempt = 1; attempt <= maxAttempts; attempt++) {
      try {
        // Check abort signal before each attempt
        if (options?.signal?.aborted) {
          const error = new Error('Aborted');
          error.name = 'AbortError';
          throw error;
        }

        return await operation();
      } catch (error) {
        lastError = error;

        // Check if we should retry
        const isRetryable = this.isRetryableError(error);
        const canRetryCheck = options?.canRetry ? options.canRetry() : true;
        const shouldRetry = attempt < maxAttempts && isRetryable && canRetryCheck;

        // Log retry decision for debugging
        logger.debug('Retry decision', {
          attempt,
          maxAttempts,
          isRetryable,
          canRetryCheck,
          shouldRetry,
          errorCode: (error as Record<string, unknown>).code,
          errorMessage:
            error instanceof Error
              ? error.message.substring(0, 100)
              : String(error).substring(0, 100),
        });

        if (!shouldRetry) {
          // If we've exhausted all attempts, emit exhausted event
          if (attempt === maxAttempts && this.isRetryableError(error)) {
            this.emit('retry_exhausted', {
              attempts: maxAttempts,
              lastError: error as Error,
            });
          }

          throw error;
        }

        // Calculate delay for next attempt (respects rate limit headers if present)
        const delay = this.calculateBackoffDelay(attempt, error);

        // Emit retry event
        this.emit('retry_attempt', {
          attempt,
          delay,
          error: error as Error,
        });

        // Wait before retrying
        await new Promise<void>((resolve, reject) => {
          let timer: ReturnType<typeof setTimeout> | null = null;
          let abortListener: (() => void) | null = null;

          const cleanup = () => {
            if (timer) {
              clearTimeout(timer);
              timer = null;
            }
            if (abortListener && options?.signal) {
              options.signal.removeEventListener('abort', abortListener);
              abortListener = null;
            }
          };

          // Handle abort during delay
          if (options?.signal) {
            abortListener = () => {
              cleanup();
              const abortError = new Error('Aborted');
              abortError.name = 'AbortError';
              reject(abortError);
            };

            if (options.signal.aborted) {
              abortListener();
              return;
            } else {
              options.signal.addEventListener('abort', abortListener, { once: true });
            }
          }

          // Set timer with cleanup
          timer = setTimeout(() => {
            cleanup();
            resolve();
          }, delay);
        });
      }
    }

    // This should never be reached as we either return or throw
    throw lastError;
  }
}

// Use ToolResult directly from types.ts instead of maintaining a separate type

export interface ProviderMessage {
  role: 'user' | 'assistant' | 'system';
  content: string;
  toolCalls?: ToolCall[]; // For assistant messages with tool calls
  toolResults?: ToolResult[]; // For user messages with tool results - using our internal type
}<|MERGE_RESOLUTION|>--- conflicted
+++ resolved
@@ -2,12 +2,6 @@
 // ABOUTME: Defines the common interface and provides base functionality for providers
 
 import { EventEmitter } from 'events';
-<<<<<<< HEAD
-import { ToolResult, ToolCall } from '@lace/core/tools/types';
-import { Tool } from '@lace/core/tools/tool';
-import type { CatalogProvider } from '@lace/core/providers/catalog/types';
-import { logger } from '@lace/core/utils/logger';
-=======
 import { ToolResult, ToolCall } from '~/tools/types';
 import { Tool } from '~/tools/tool';
 import type { CatalogProvider } from '~/providers/catalog/types';
@@ -35,7 +29,6 @@
   /** Merged process + project environment variables */
   processEnv?: NodeJS.ProcessEnv;
 }
->>>>>>> f688cf03
 
 export interface ProviderConfig {
   maxTokens?: number;
@@ -180,11 +173,7 @@
     tools: Tool[],
     model: string,
     signal?: AbortSignal,
-<<<<<<< HEAD
-    conversationState?: ConversationState
-=======
     context?: ProviderRequestContext
->>>>>>> f688cf03
   ): Promise<ProviderResponse>;
 
   // Optional streaming support - providers can override this
@@ -193,17 +182,10 @@
     tools: Tool[],
     model: string,
     signal?: AbortSignal,
-<<<<<<< HEAD
-    conversationState?: ConversationState
-  ): Promise<ProviderResponse> {
-    // Default implementation: fall back to non-streaming
-    return this.createResponse(messages, tools, model, signal, conversationState);
-=======
     context?: ProviderRequestContext
   ): Promise<ProviderResponse> {
     // Default implementation: fall back to non-streaming
     return this.createResponse(messages, tools, model, signal, context);
->>>>>>> f688cf03
   }
 
   // Check if provider supports streaming
