--- conflicted
+++ resolved
@@ -203,7 +203,6 @@
     // Note: Tool approval is now handled by core EventApprovalCallback via ThreadManager events
 
     // Handle thread events (including approval events)
-<<<<<<< HEAD
     agent.on('thread_event_added', ({ event, threadId: eventThreadId }: { event: ThreadEvent; threadId: string }) => {
       // Convert thread events to session events and broadcast them
       if (event.type === 'TOOL_APPROVAL_REQUEST') {
@@ -226,53 +225,25 @@
             tool = agent.toolExecutor?.getTool(toolCall.name);
           } catch {
             tool = null;
-=======
-    agent.on(
-      'thread_event_added',
-      ({ event, threadId: eventThreadId }: { event: ThreadEvent; threadId: string }) => {
-        // Convert thread events to session events and broadcast them
-        if (event.type === 'TOOL_APPROVAL_REQUEST') {
-          const toolCallData = event.data as { toolCallId: string };
-
-          // Get the related TOOL_CALL event to reconstruct approval request data
-          const events = agent.threadManager.getEvents(eventThreadId);
-          const toolCallEvent = events.find(
-            (e) => e.type === 'TOOL_CALL' && (e.data as ToolCall).id === toolCallData.toolCallId
-          );
-
-          if (toolCallEvent) {
-            const toolCall = toolCallEvent.data as ToolCall;
-
-            // Try to get tool metadata
-            let tool;
-            try {
-              tool = agent.toolExecutor?.getTool(toolCall.name);
-            } catch {
-              tool = null;
-            }
-
-            const sessionEvent: SessionEvent = {
-              type: 'TOOL_APPROVAL_REQUEST',
-              threadId: asThreadId(eventThreadId),
-              timestamp: new Date(event.timestamp),
-              data: {
-                requestId: toolCallData.toolCallId,
-                toolName: toolCall.name,
-                input: toolCall.arguments,
-                isReadOnly: tool?.annotations?.readOnlyHint ?? false,
-                toolDescription: tool?.description,
-                toolAnnotations: tool?.annotations,
-                riskLevel: tool?.annotations?.readOnlyHint
-                  ? 'safe'
-                  : tool?.annotations?.destructiveHint
-                    ? 'destructive'
-                    : 'moderate',
-              },
-            };
-
-            sseManager.broadcast(sessionId, sessionEvent);
->>>>>>> c748d960
           }
+          
+          const sessionEvent: SessionEvent = {
+            type: 'TOOL_APPROVAL_REQUEST',
+            threadId: asThreadId(eventThreadId),
+            timestamp: new Date(event.timestamp),
+            data: {
+              requestId: toolCallData.toolCallId,
+              toolName: toolCall.name,
+              input: toolCall.arguments,
+              isReadOnly: tool?.annotations?.readOnlyHint ?? false,
+              toolDescription: tool?.description,
+              toolAnnotations: tool?.annotations,
+              riskLevel: tool?.annotations?.readOnlyHint ? 'safe' : 
+                        tool?.annotations?.destructiveHint ? 'destructive' : 'moderate',
+            },
+          };
+          
+          sseManager.broadcast(sessionId, sessionEvent);
         }
       } else if (event.type === 'TOOL_APPROVAL_RESPONSE') {
         // Forward approval response events to UI so modal can refresh
