--- conflicted
+++ resolved
@@ -167,11 +167,7 @@
     const result = convertSessionEventsToTimeline(mockSessionEvents, contextWithSelectedAgent);
 
     // Should include: user message + agent-1 messages, exclude agent-2 messages
-<<<<<<< HEAD
     // Expecting: USER_MESSAGE, AGENT_MESSAGE, TOOL_AGGREGATED (call+result), THINKING, LOCAL_SYSTEM_MESSAGE
-=======
-    // Expecting: USER_MESSAGE, AGENT_MESSAGE, TOOL_CALL, TOOL_RESULT, LOCAL_SYSTEM_MESSAGE
->>>>>>> c748d960
     expect(result).toHaveLength(5);
 
     // Verify agent filtering - no events from other agents
