--- conflicted
+++ resolved
@@ -1,21 +1,12 @@
 {
-<<<<<<< HEAD
-  "timestamp": "2025-08-16T02:42:17.142Z",
-=======
   "timestamp": "2025-08-16T02:02:27.998Z",
->>>>>>> eeef3b6d
   "serverFile": "packages/web/server-custom.ts",
   "tracedFiles": [
     "node_modules/open/package.json",
     "node_modules/default-browser/package.json",
     "node_modules/bundle-name/package.json",
-<<<<<<< HEAD
-    "node_modules/is-inside-container/package.json",
-    "node_modules/define-lazy-prop/package.json",
-=======
     "node_modules/define-lazy-prop/package.json",
     "node_modules/is-inside-container/package.json",
->>>>>>> eeef3b6d
     "node_modules/is-docker/package.json",
     "node_modules/is-wsl/package.json",
     "node_modules/wsl-utils/package.json",
@@ -24,11 +15,8 @@
     "node_modules/bundle-name/index.js",
     "node_modules/define-lazy-prop/index.js",
     "node_modules/is-inside-container/index.js",
-<<<<<<< HEAD
     "node_modules/bundle-name/index.js",
     "node_modules/define-lazy-prop/index.js",
-=======
->>>>>>> eeef3b6d
     "node_modules/is-docker/index.js",
     "node_modules/is-wsl/index.js",
     "node_modules/wsl-utils/index.js",
