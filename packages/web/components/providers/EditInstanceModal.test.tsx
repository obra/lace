// ABOUTME: Tests for EditInstanceModal component
// ABOUTME: Verifies form behavior, validation, and API integration

import React from 'react';
import { describe, it, expect, vi, beforeEach, afterEach } from 'vitest';
import { render, screen, fireEvent, waitFor, act } from '@testing-library/react';
import userEvent from '@testing-library/user-event';
import { EditInstanceModal } from './EditInstanceModal';
import { ProviderInstanceProvider } from './ProviderInstanceProvider';
import { stringify } from '@/lib/serialization';

// Mock the serialization utility
vi.mock('@/lib/serialization', () => ({
  parseResponse: vi.fn(),
  stringify: vi.fn((data) => JSON.stringify(data)),
}));

// Mock UI components to focus on logic
vi.mock('@/components/ui/Modal', () => ({
  Modal: ({ children, isOpen }: { children: React.ReactNode; isOpen: boolean }) =>
    isOpen ? <div role="dialog">{children}</div> : null,
}));

vi.mock('@/components/ui/Badge', () => ({
  default: ({ children }: { children: React.ReactNode }) => <span>{children}</span>,
}));

const mockParseResponse = vi.mocked((await import('@/lib/serialization')).parseResponse);

interface MockInstance {
  id: string;
  displayName: string;
  catalogProviderId: string;
  endpoint?: string;
  hasCredentials: boolean;
}

describe('EditInstanceModal', () => {
  const mockInstance: MockInstance = {
    id: 'test-instance',
    displayName: 'Test Instance',
    catalogProviderId: 'openai',
    endpoint: 'https://api.openai.com/v1',
    hasCredentials: true,
  };

  const defaultProps = {
    isOpen: true,
    instance: mockInstance,
    onClose: vi.fn(),
    onSuccess: vi.fn(),
  };

  // Helper to render with provider
  const renderWithProvider = async (props = defaultProps) => {
    let result: ReturnType<typeof render>;
    await act(async () => {
      result = render(
        <ProviderInstanceProvider>
          <EditInstanceModal {...props} />
        </ProviderInstanceProvider>
      );
    });
    return result!;
  };

  beforeEach(() => {
    // Reset all mocks
    vi.clearAllMocks();

    // Mock parseResponse to return proper data structures
    mockParseResponse.mockImplementation(async (response: Response) => {
      const url = response.url || '';
      if (url.includes('/api/provider/instances')) {
        return { instances: [] };
      }
      if (url.includes('/api/provider/catalog')) {
        return { providers: [] };
      }
      return {};
    });

    // Setup default fetch mock for provider initialization
    global.fetch = vi.fn().mockImplementation((url) => {
      return Promise.resolve({
        ok: true,
        status: 200,
        url: url,
        text: () => Promise.resolve(''),
        json: () => Promise.resolve({}),
        clone: function () {
          return this;
        },
      } as Response);
    });
  });

  afterEach(() => {
    vi.restoreAllMocks();
  });

  it('should render edit form with current instance values', async () => {
    await renderWithProvider();

    expect(screen.getByDisplayValue('Test Instance')).toBeInTheDocument();
    expect(screen.getByDisplayValue('https://api.openai.com/v1')).toBeInTheDocument();
    expect(screen.getByText('openai')).toBeInTheDocument(); // read-only provider badge
  });

  it('should update instance configuration without credential', async () => {
    const user = userEvent.setup();

    // Mock successful API response
    const mockUpdatedInstance = {
      ...mockInstance,
      displayName: 'Updated Instance Name',
    };

    mockParseResponse.mockResolvedValue({
      instance: mockUpdatedInstance,
    });

    const mockFetch = vi.fn().mockImplementation((url) => {
      if (url === '/api/provider/instances') {
        const response = stringify({ instances: [] });
        return Promise.resolve({
          ok: true,
          status: 200,
          text: () => Promise.resolve(response),
          json: () => Promise.resolve({ instances: [] }),
          clone: function () {
            return this;
          },
        } as Response);
      }
      return Promise.resolve({
        ok: true,
        status: 200,
        text: () => Promise.resolve(stringify({})),
        clone: function () {
          return this;
        },
      } as Response);
    });
    global.fetch = mockFetch;

    await renderWithProvider();

    // Update display name
    const nameInput = screen.getByDisplayValue('Test Instance');
    await user.clear(nameInput);
    await user.type(nameInput, 'Updated Instance Name');

    // Update endpoint
    const endpointInput = screen.getByDisplayValue('https://api.openai.com/v1');
    fireEvent.change(endpointInput, { target: { value: 'https://custom.api.com' } });

    // Submit form
    const saveButton = screen.getByRole('button', { name: /save changes/i });
    await user.click(saveButton);

    await waitFor(() => {
      expect(mockFetch).toHaveBeenCalledWith('/api/provider/instances/test-instance', {
        method: 'PUT',
        headers: { 'Content-Type': 'application/json' },
        body: JSON.stringify({
          displayName: 'Updated Instance Name',
          endpoint: 'https://custom.api.com',
          timeout: 30,
        }),
      });
    });

    expect(defaultProps.onSuccess).toHaveBeenCalled();
    expect(defaultProps.onClose).toHaveBeenCalled();
  });

  it('should update instance with new credential', async () => {
    const user = userEvent.setup();

    mockParseResponse.mockResolvedValue({
      instance: mockInstance,
    });

    global.fetch = vi.fn().mockImplementation((url) => {
      if (url === '/api/provider/instances') {
        const response = stringify({ instances: [] });
        return Promise.resolve({
          ok: true,
          status: 200,
          text: () => Promise.resolve(response),
          json: () => Promise.resolve({ instances: [] }),
          clone: function () {
            return this;
          },
        } as Response);
      }
      return Promise.resolve({
        ok: true,
        status: 200,
        text: () => Promise.resolve(stringify({})),
        clone: function () {
          return this;
        },
      } as Response);
    });

    await renderWithProvider();

    // Update API key
    const apiKeyInput = screen.getByPlaceholderText(/leave empty to keep current/i);
    await user.type(apiKeyInput, 'new-api-key');

    // Submit form
    const saveButton = screen.getByRole('button', { name: /save changes/i });
    await user.click(saveButton);

    await waitFor(() => {
      expect(global.fetch).toHaveBeenCalledWith('/api/provider/instances/test-instance', {
        method: 'PUT',
        headers: { 'Content-Type': 'application/json' },
        body: JSON.stringify({
          displayName: 'Test Instance',
          endpoint: 'https://api.openai.com/v1',
          timeout: 30,
          credential: { apiKey: 'new-api-key' },
        }),
      });
    });
  });

  it('should validate required fields', async () => {
    const user = userEvent.setup();

    await renderWithProvider();

    // Clear required display name
    const nameInput = screen.getByDisplayValue('Test Instance');
    await user.clear(nameInput);

    // Submit form
    const saveButton = screen.getByRole('button', { name: /save changes/i });
    await user.click(saveButton);

    // Should not make API call to update instance (only the initial load)
    expect(global.fetch).toHaveBeenCalledTimes(1);
    expect(global.fetch).toHaveBeenCalledWith('/api/provider/instances', { method: 'GET' });

    // Form should show validation state (HTML5 validation)
    expect(nameInput).toBeInvalid();
  });

  it('should handle API errors gracefully', async () => {
    const user = userEvent.setup();
    const consoleSpy = vi.spyOn(console, 'error').mockImplementation(() => {});

    mockParseResponse
      .mockResolvedValueOnce({ instances: [] }) // For the initial instances loading
      .mockRejectedValueOnce(new Error('Invalid JSON')); // For the error response parsing attempt

    global.fetch = vi.fn().mockImplementation((url) => {
      if (url === '/api/provider/instances') {
        const response = stringify({ instances: [] });
        return Promise.resolve({
          ok: true,
          status: 200,
          text: () => Promise.resolve(response),
          json: () => Promise.resolve({ instances: [] }),
          clone: function () {
            return this;
          },
        } as Response);
      }
      return Promise.resolve({
        ok: false,
        status: 400,
        statusText: 'Bad Request',
        text: () => Promise.resolve('Bad Request Error'),
        clone: function () {
          return this;
        },
      } as Response);
    });

    await renderWithProvider();

    const saveButton = screen.getByRole('button', { name: /save changes/i });
    await user.click(saveButton);

    await waitFor(() => {
<<<<<<< HEAD
      expect(screen.getByText(/HTTP 400: Instance validation failed/i)).toBeInTheDocument();
    });

    // Verify that error logging occurred for both instance loading and updating
    expect(consoleSpy).toHaveBeenCalledWith(
      'Error loading instances:',
      'Instance validation failed'
    );
    expect(consoleSpy).toHaveBeenCalledWith(
      'Error updating instance:',
      'HTTP 400: Instance validation failed'
    );
=======
      expect(screen.getByText(/HTTP 400: Bad Request/i)).toBeInTheDocument();
    });

    // No error should occur during initial instance loading since it succeeds
    expect(consoleSpy).not.toHaveBeenCalledWith('Error loading instances:', expect.anything());
    expect(consoleSpy).toHaveBeenCalledWith('Error updating instance:', 'HTTP 400: Bad Request');
>>>>>>> 5453ba11

    // Should not close modal on error
    expect(defaultProps.onClose).not.toHaveBeenCalled();

    consoleSpy.mockRestore();
  });

  it('should not render when closed', async () => {
    await renderWithProvider({ ...defaultProps, isOpen: false });

    expect(screen.queryByRole('dialog')).not.toBeInTheDocument();
  });

  it('should close modal on cancel', async () => {
    const user = userEvent.setup();

    await renderWithProvider();

    const cancelButton = screen.getByRole('button', { name: /cancel/i });
    await user.click(cancelButton);

    expect(defaultProps.onClose).toHaveBeenCalled();
  });

  it('should show loading state during submission', async () => {
    const user = userEvent.setup();

    // Mock delayed response
    global.fetch = vi.fn().mockImplementation((url) => {
      if (url === '/api/provider/instances') {
        const response = stringify({ instances: [] });
        return Promise.resolve({
          ok: true,
          status: 200,
          text: () => Promise.resolve(response),
          json: () => Promise.resolve({ instances: [] }),
          clone: function () {
            return this;
          },
        } as Response);
      }
      return new Promise((resolve) =>
        setTimeout(
          () =>
            resolve({
              ok: true,
              status: 200,
              text: () => Promise.resolve(stringify({})),
              clone: function () {
                return this;
              },
            } as Response),
          100
        )
      );
    });

    mockParseResponse.mockResolvedValue({ instance: mockInstance });

    await renderWithProvider();

    const saveButton = screen.getByRole('button', { name: /save changes/i });
    await user.click(saveButton);

    // Should show loading state
    expect(screen.getByText(/saving/i)).toBeInTheDocument();
    expect(saveButton).toBeDisabled();
  });
});<|MERGE_RESOLUTION|>--- conflicted
+++ resolved
@@ -288,7 +288,6 @@
     await user.click(saveButton);
 
     await waitFor(() => {
-<<<<<<< HEAD
       expect(screen.getByText(/HTTP 400: Instance validation failed/i)).toBeInTheDocument();
     });
 
@@ -301,14 +300,6 @@
       'Error updating instance:',
       'HTTP 400: Instance validation failed'
     );
-=======
-      expect(screen.getByText(/HTTP 400: Bad Request/i)).toBeInTheDocument();
-    });
-
-    // No error should occur during initial instance loading since it succeeds
-    expect(consoleSpy).not.toHaveBeenCalledWith('Error loading instances:', expect.anything());
-    expect(consoleSpy).toHaveBeenCalledWith('Error updating instance:', 'HTTP 400: Bad Request');
->>>>>>> 5453ba11
 
     // Should not close modal on error
     expect(defaultProps.onClose).not.toHaveBeenCalled();
