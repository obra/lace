// ABOUTME: Production-only Lace server for standalone executables
// ABOUTME: No dev dependencies - uses only production React Router build

/* eslint-disable no-console -- Server startup and logging is appropriate for server process */

import './lib/server/data-dir-init';
import { parseArgs } from 'util';
import { createRequestHandler } from '@react-router/express';
import type { ServerBuild } from 'react-router';
import express from 'express';
import compression from 'compression';
import morgan from 'morgan';

// Parse command line arguments
const { values } = parseArgs({
  options: {
    port: { type: 'string', short: 'p' },
    host: { type: 'string', short: 'h', default: 'localhost' },
    help: { type: 'boolean', default: false },
  },
  strict: true,
  allowPositionals: true,
});

if (values.help) {
  console.log(`
Lace Web Server (Production)

Usage: lace [options]

Options:
  -p, --port <port>    Port to listen on (default: 31337, auto-finds available)
  -h, --host <host>    Host to bind to (default: localhost)
  --help               Show this help message

This is a production-only server with no development dependencies.
`);
  process.exit(0);
}

const userSpecifiedPort = !!values.port;
const requestedPort = parseInt(values.port || '31337', 10);
const hostname = values.host || 'localhost';

// Validate port
if (!Number.isInteger(requestedPort) || requestedPort < 1 || requestedPort > 65535) {
  console.error(`Error: Invalid port number: "${values.port}" (parsed as ${requestedPort})`);
  process.exit(1);
}

async function startLaceServer() {
  const port = await findAvailablePort(requestedPort, userSpecifiedPort, hostname);
  const safeHost = hostname.includes(':') ? `[${hostname}]` : hostname;
  const url = `http://${safeHost}:${port}`;

  console.log(`🚀 Starting Lace server (production) on ${url}...`);

  // Show embedded files at startup for debugging
  if (typeof Bun !== 'undefined' && 'embeddedFiles' in Bun && Bun.embeddedFiles) {
    console.log(`\n📦 Embedded files: ${Bun.embeddedFiles.length} total`);

    const catalogs = Array.from(Bun.embeddedFiles).filter(
      (f) =>
        (f as File).name.includes('providers/catalog/data') && (f as File).name.endsWith('.json')
    );
    console.log(`📋 Provider catalogs: ${catalogs.length}`);

    const prompts = Array.from(Bun.embeddedFiles).filter(
      (f) => (f as File).name.includes('config/prompts') && (f as File).name.endsWith('.md')
    );
    console.log(`📄 Prompt templates: ${prompts.length}`);

    const assets = Array.from(Bun.embeddedFiles).filter((f) =>
      (f as File).name.includes('/build/client/')
    );
    console.log(`🎨 Client assets: ${assets.length}`);
    console.log('');
  } else {
    console.log('\n❌ No Bun.embeddedFiles available\n');
  }

  const app = express();
  app.use(compression());
  app.disable('x-powered-by');
  app.use(morgan('tiny'));

  // Create static middleware once
  const staticMiddleware = express.static('build/client', { maxAge: '1h' });

  // Serve assets from embedded files or fallback to file system
  app.use((req, res, next) => {
    // Try embedded files first (Bun executable)
    if (typeof Bun !== 'undefined' && 'embeddedFiles' in Bun && Bun.embeddedFiles) {
      // Look for client assets by matching the request path to embedded file paths
      const assetFile = Array.from(Bun.embeddedFiles).find((f) => {
        if (!(f as File).name.includes('/build/client')) return false;

        // Extract the path after /build/client from the embedded (file as File).name
        const clientPath = (f as File).name.split('/build/client')[1];
        return clientPath === req.path;
      });

      if (assetFile) {
        assetFile
          .text()
          .then((content) => {
            const contentType = getContentType(req.path);
            res.setHeader('content-type', contentType);
            res.setHeader('cache-control', 'public, max-age=31536000');
            res.send(content);
          })
          .catch((err) => {
            console.error('Failed to read embedded asset:', req.path, err);
            next();
          });
        return;
      }
    }

    // Fallback to file system (development)
    staticMiddleware(req, res, next);
  });

  function getContentType(path: string): string {
    const ext = path.split('.').pop()?.toLowerCase();
    const types: Record<string, string> = {
      js: 'application/javascript',
      css: 'text/css',
      html: 'text/html',
      json: 'application/json',
      png: 'image/png',
      jpg: 'image/jpeg',
      svg: 'image/svg+xml',
      woff: 'font/woff',
      woff2: 'font/woff2',
      ttf: 'font/ttf',
    };
    return types[ext || ''] || 'application/octet-stream';
  }

  // React Router request handler
  const requestHandler = createRequestHandler({
    build: () =>
<<<<<<< HEAD
      // @ts-expect-error - Build file will exist in production
      import('./build/server/index.js') as Promise<ServerBuild>,
=======
      // @ts-ignore
      import(/* @vite-ignore */ './build/server/index.js') as unknown as Promise<ServerBuild>,
>>>>>>> 7842aa87
    getLoadContext() {
      return {};
    },
  });

  app.use(requestHandler);

  const server = app.listen(port, hostname, () => {
    console.log(`
✅ Lace is ready!
   
   🌐 URL: ${url}
   🔒 PID: ${process.pid}
   📦 Mode: production standalone
   
   Press Ctrl+C to stop
`);

    console.log(`LACE_SERVER_PORT:${port}`);
    console.log(`LACE_SERVER_URL:${url}`);
  });

  // Graceful shutdown handlers
  const gracefulShutdown = () => {
    console.log('\nReceived shutdown signal, closing server...');
    server.close((err) => {
      if (err) {
        console.error('Error closing server:', err);
        process.exit(1);
      } else {
        console.log('Server closed gracefully');
        process.exit(0);
      }
    });
  };

  process.on('SIGTERM', gracefulShutdown);
  process.on('SIGINT', gracefulShutdown);
}

// Port detection function (from server-custom.ts)
async function findAvailablePort(
  startPort: number,
  userSpecified: boolean,
  hostname: string
): Promise<number> {
  const { createServer } = await import('http');

  const testPort = async (port: number): Promise<boolean> => {
    // Test both IPv4 and IPv6 to ensure port is completely free
    const testInterface = (testHostname: string): Promise<boolean> => {
      return new Promise((resolve) => {
        const server = createServer();

        server.once('error', (err: NodeJS.ErrnoException) => {
          if (err.code === 'EADDRINUSE' || err.code === 'EACCES') {
            resolve(false);
          } else {
            console.error(`Server error on port ${port} (${err.code || 'unknown'}):`, err.message);
            resolve(false);
          }
        });

        server.once('listening', () => {
          server.close(() => resolve(true));
        });

        server.listen(port, testHostname);
      });
    };

    // Test IPv4
    const ipv4Available = await testInterface('127.0.0.1');
    if (!ipv4Available) {
      return false;
    }

    // Test IPv6 (if hostname is localhost)
    if (hostname === 'localhost') {
      const ipv6Available = await testInterface('::1');
      if (!ipv6Available) {
        return false;
      }
    }

    return true;
  };

  if (userSpecified) {
    console.log(`Checking if port ${startPort} is available...`);
    const available = await testPort(startPort);
    if (!available) {
      console.error(`❌ Error: Port ${startPort} is already in use`);
      process.exit(1);
    }
    console.log(`✅ Port ${startPort} is available`);
    return startPort;
  }

  for (let port = startPort; port <= startPort + 100; port++) {
    const available = await testPort(port);
    if (available) {
      return port;
    }
  }

  console.error(`Error: Could not find an available port starting from ${startPort}`);
  process.exit(1);
}

startLaceServer().catch((err) => {
  console.error('Error starting server:', err);
  process.exit(1);
});

// Graceful shutdown
process.on('SIGTERM', () => {
  console.log('\nReceived SIGTERM, shutting down gracefully...');
  process.exit(0);
});

process.on('SIGINT', () => {
  console.log('\nReceived SIGINT, shutting down gracefully...');
  process.exit(0);
});<|MERGE_RESOLUTION|>--- conflicted
+++ resolved
@@ -141,13 +141,9 @@
   // React Router request handler
   const requestHandler = createRequestHandler({
     build: () =>
-<<<<<<< HEAD
       // @ts-expect-error - Build file will exist in production
       import('./build/server/index.js') as Promise<ServerBuild>,
-=======
-      // @ts-ignore
-      import(/* @vite-ignore */ './build/server/index.js') as unknown as Promise<ServerBuild>,
->>>>>>> 7842aa87
+
     getLoadContext() {
       return {};
     },
