--- conflicted
+++ resolved
@@ -5,21 +5,16 @@
  * @vitest-environment node
  */
 
-<<<<<<< HEAD
 import { describe, it, expect, beforeEach, afterEach } from 'vitest';
 import { NextRequest } from 'next/server';
 import { GET as sseStream } from '@/app/api/sessions/[sessionId]/events/stream/route';
 import { POST as createProjectSession } from '@/app/api/projects/[projectId]/sessions/route';
 import { POST as spawnAgent } from '@/app/api/sessions/[sessionId]/agents/route';
 import { POST as sendMessage } from '@/app/api/threads/[threadId]/message/route';
-=======
-import { describe, it, expect, beforeEach, afterEach, vi } from 'vitest';
-import { setupTestPersistence, teardownTestPersistence } from '~/test-utils/persistence-helper';
->>>>>>> 4fd97651
 import { getSessionService } from '@/lib/server/session-service';
 import { Project } from '@/lib/server/lace-imports';
 import type { Session } from '@/types/api';
-import { setupTestPersistence, teardownTestPersistence } from '~/test-setup-dir/persistence-helper';
+import { setupTestPersistence, teardownTestPersistence } from '~/test-utils/persistence-helper';
 
 describe('SSE Stream E2E Tests', () => {
   let sessionService: ReturnType<typeof getSessionService>;
