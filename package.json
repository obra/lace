{
  "name": "lace",
  "version": "0.1.0",
  "description": "Your lightweight agentic coding environment",
  "type": "module",
  "main": "src/index.js",
  "bin": {
    "lace": "./src/cli.js"
  },
  "scripts": {
    "start": "node src/cli.js",
    "dev": "./scripts/dev.sh",
    "dev:watch": "npm run web:build && concurrently \"npm run web:watch\" \"node --watch src/cli.js\"",
    "web:dev": "vite web",
    "web:build": "vite build web",
    "web:build:silent": "VITE_SILENT=true node scripts/build-web.js",
    "web:watch": "vite build web --watch",
    "web:preview": "vite preview web",
    "build": "npm run web:build",
    "test": "node --experimental-vm-modules node_modules/.bin/jest",
    "test:watch": "node --experimental-vm-modules node_modules/.bin/jest --watch",
<<<<<<< HEAD
=======
    "test:node": "node --test test/**/*.test.js",
>>>>>>> 76777eb5
    "lint": "eslint src test",
    "format": "prettier --write ."
  },
  "dependencies": {
    "@anthropic-ai/sdk": "^0.32.0",
    "@types/react": "^19.1.6",
    "@types/react-dom": "^19.1.6",
    "chalk": "^5.3.0",
    "commander": "^12.0.0",
    "cors": "^2.8.5",
    "express": "^5.1.0",
    "helmet": "^8.1.0",
    "highlight.js": "^11.11.1",
    "open": "^10.1.2",
    "prompts": "^2.4.2",
    "react": "^19.1.0",
    "react-dom": "^19.1.0",
    "simple-git": "^3.27.0",
    "socket.io": "^4.8.1",
    "sqlite3": "^5.1.0",
    "typescript": "^5.8.3"
  },
  "devDependencies": {
    "@jest/globals": "^30.0.0-beta.3",
    "@vitejs/plugin-react": "^4.5.1",
    "concurrently": "^9.1.2",
    "eslint": "^8.0.0",
    "jest": "^29.7.0",
    "node-fetch": "^3.3.2",
    "prettier": "^3.0.0",
    "socket.io-client": "^4.8.1",
    "supertest": "^7.1.1",
    "ts-jest": "^29.1.1",
    "vite": "^6.3.5"
  },
  "engines": {
    "node": ">=18.0.0"
  },
  "keywords": [
    "ai",
    "agent",
    "development",
    "tool",
    "automation"
  ],
  "author": "Jesse",
  "license": "MIT"
}<|MERGE_RESOLUTION|>--- conflicted
+++ resolved
@@ -19,10 +19,7 @@
     "build": "npm run web:build",
     "test": "node --experimental-vm-modules node_modules/.bin/jest",
     "test:watch": "node --experimental-vm-modules node_modules/.bin/jest --watch",
-<<<<<<< HEAD
-=======
     "test:node": "node --test test/**/*.test.js",
->>>>>>> 76777eb5
     "lint": "eslint src test",
     "format": "prettier --write ."
   },
